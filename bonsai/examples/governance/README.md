# Bonsai Governance Showcase

### Background

Billions of dollars worth of assets are managed by DAO treasuries, to be put to use towards each DAO's mission.
Governance, in one form or another, is widely deployed to help decide what actions will be aligned with the mission.

Voting is core to most Governance systems, and one of the major challenges is the high gas costs associated with voting on-chain.
High gas costs make voting more expensive, and therefore less inclusive, making this a serious concern.
There's a trade-off between using fully on-chain systems like [Tally] with high associated gas costs, or using an off-chain system with lower security guarantees.

### Summary

In this showcase, we implement the Bonsai Governor to reduce gas costs of fully-verifiable on-chain voting by processing ballots in the zkVM.
We start from the [OpenZeppelin Governor] standard, which is used by DAOs such as Uniswap, ENS, Aave and many others.

Key to this design is offloading compute that is expensive on-chain to the [RISC Zero] zkVM guest, with execution and proving being handled by Bonsai.
<<<<<<< HEAD
In particular, this design optimizes voting operations, especially when casting a signed vote, by deferring signature verification and double-voting checks to the zkVM.
Instead of the verifying the signature, or adding the ballot to EVM state, both the `Governor.vote` and `Governor.voteBySig` methods simply log an `event` and add the ballot to a running hash accumulator.
These event logs are collected later, by anybody in the world, and passed to the zkVM for vote finalization with the results sent to the Bonsai Governor smart contract through the Bonsai relay.
=======
In particular, this design optimizes voting operations, especially when casting a signed vote, by deferring signature verification and ensuring that voters can only vote once to the zkVM.
Instead of verifying the signature or adding the ballot to EVM state, both the `Governor.vote` and `Governor.voteBySig` methods simply log an `event` and add the ballot to a running hash accumulator.
>>>>>>> 76da671e
With this, we are able to reduce gas costs for voting, while maintaining the security guarantees of voting on L1.

As a result, the Bonsai Governor uses about 66% less gas per vote[^1] compared with the baseline [OpenZeppelin Governor] implementation.
This translates to significant savings for voters and DAOs, and more inclusive voting as a result.

At gas prices of July 2023, the baseline is about $6-9 per vote.
With the Bonsai Governor, the gas cost is $2-3 per vote.
On a proposal with 1000 active voters, this saves voters and the DAO $4000-6000 per proposal. [^2]

One of the major advantages of RISC Zero is the simplicity of defining the zkVM program.
Instead of complicated arithmetic circuits, which only experts in zero-knowledge cryptography can write and maintain, the zkVM program definition is 150 lines of Rust code.
Check out `methods/guest/src/bin/finalize_votes.rs` to see the full definition of the zkVM program.

Features currently in development can further decrease gas costs to make it possible to execute governance with L1 security, with only a fixed cost of ~300-400k gas per proposal, no matter how many votes. [^3]

<<<<<<< HEAD
[^1]: When discussing gas-per-vote we only count the gas spent executing Governor logic, and not e.g. intrinsic gas for a transaction. We count it this way since both in the baseline and Bonsai Governor these costs can be amortized by batching transactions.
[^2]: Prover costs are not mentioned here because proving computation off-chain with RISC Zero costs less than 1\100th the cost of on-chain compute as of July 2023.
=======
[^1]: When discussing gas-per-vote we only count the gas spent executing Governor logic, and not e.g. intrisic gas for a transaction. We count it this way since both in the baseline and Bonsai Governor these costs can be amortized by batching transactions.
[^2]: Prover costs are not mentioned here because proving computation off-chain with RISC Zero costs less than 1/100th the cost of on-chain compute as of July 2023.
>>>>>>> 76da671e
[^3]: In particular, we are working on methods for verified L1 data access in the zkVM guest, which will allow lookup up voter weights inside the guest.

### Security Considerations

Any voting system needs to achieve two very important properties:

1. It must not be possible for any actor to commit *fraud* by casting more votes than authorized.
2. Every voter must be able to ensure their voter is counted, i.e. that their vote *cannot be censored*.

OpenZeppelin's Governor standard provides prevents fraud as long as the L1 execution is sound, a property ensured by the robust Ethereum full-node community.
It is also censorship resistant as long as Ethereum is censorship-resistant, which is provided by the [mechanisms of Ethereum consensus].

[mechanisms of Ethereum consensus]: https://notes.ethereum.org/@vbuterin/pbs_censorship_resistance

The Bonsai Governance design implemented here provides the same security properties as OpenZeppelin's Governor standard.
In order to achieve the same properties, the Bonsai Governor requires an additional dependency on the soundness of the RISC Zero proof system.
If there is a break in the soundness of the RISC Zero proof system, it may be possible for a malicious actor to produce fraudulent votes.

In this showcase, we are using Groth16 with a locally produced trusted setup.
In the near future we will transition to proof system based on well-established secure setup ceremonies.

The Bonsai Governor's current design accepts ballots exclusively on-chain, and requires every ballot provided on-chain to be included in the vote tally.
By doing so, it achieves the same censorship resistance as the OpenZeppelin Governor.
In any future design where off-chain voting is allowed, on-chain voting will always be available to ensure every vote is counted.

We look forward to open-sourcing the recursive prover, however in the meantime, such proofs are exclusive to our Bonsai proving service.
This presents known censorship and liveness concerns which we plan to mitigate through various means and eventually decentralization.

## Codebase

This showcase is based on the [Bonsai Foundry Template]

### Dependencies

1. [Rust and Cargo](https://rustup.rs)

    ```bash
    curl --proto '=https' --tlsv1.2 -sSf https://sh.rustup.rs | sh
    ```

2. [Foundry](https://getfoundry.sh/)

    ```bash
    curl -L https://foundry.paradigm.xyz | bash
    ```

***Hint:*** *If you're installing Foundry for the first time, be sure to quit your terminal before reopening it and running the `foundryup` command.*

### Testing

Run the tests using. These tests run both the smart contracts, and the zkVM guest, providing a local implementation of Bonsai relay functionality.

```bash
forge test
```

For faster testing of the smart contracts without running tests against the smart contracts alone, without running the zkVM guest, use:

```bash
TEST_USE_ZKVM=false forge test
```

Additionally there are tests for the guest alone that can be run with.

```bash
cargo test
```

### Prove on Bonsai

By default, the tests above run without producing a zkVM receipt.
Running `forge test` with the following environment variables will cause the system to prove the vote finalization step using Bonsai.
The Bonsai proving service will produce a single STARK proof for the full computation, then compress the proof into a SNARK.
The Bonsai relay service, run locally for the test, uploads this SNARK to authorize the callback to the Governance contract.

***Note:*** *The Bonsai proving service is still in early Alpha. To request an API key [complete the form here](https://bonsai.xyz/apply).*

```bash
export BONSAI_API_KEY="YOUR_API_KEY" # see form linked above
export BONSAI_API_URL="BONSAI_URL" # provided with your api key
BONSAI_PROVING=bonsai forge test --match-contract BasicBonsaiGovernorTest
```

[Tally]: https://www.tally.xyz
[RISC Zero]: https://www.risczero.com/
[OpenZeppelin Governor]: https://docs.openzeppelin.com/contracts/4.x/api/governance
[Bonsai Foundry Template]: https://github.com/risc0/bonsai-foundry-template<|MERGE_RESOLUTION|>--- conflicted
+++ resolved
@@ -15,14 +15,9 @@
 We start from the [OpenZeppelin Governor] standard, which is used by DAOs such as Uniswap, ENS, Aave and many others.
 
 Key to this design is offloading compute that is expensive on-chain to the [RISC Zero] zkVM guest, with execution and proving being handled by Bonsai.
-<<<<<<< HEAD
 In particular, this design optimizes voting operations, especially when casting a signed vote, by deferring signature verification and double-voting checks to the zkVM.
-Instead of the verifying the signature, or adding the ballot to EVM state, both the `Governor.vote` and `Governor.voteBySig` methods simply log an `event` and add the ballot to a running hash accumulator.
+Instead of verifying the signature or adding the ballot to EVM state, both the `Governor.vote` and `Governor.voteBySig` methods simply log an `event` and add the ballot to a running hash accumulator.
 These event logs are collected later, by anybody in the world, and passed to the zkVM for vote finalization with the results sent to the Bonsai Governor smart contract through the Bonsai relay.
-=======
-In particular, this design optimizes voting operations, especially when casting a signed vote, by deferring signature verification and ensuring that voters can only vote once to the zkVM.
-Instead of verifying the signature or adding the ballot to EVM state, both the `Governor.vote` and `Governor.voteBySig` methods simply log an `event` and add the ballot to a running hash accumulator.
->>>>>>> 76da671e
 With this, we are able to reduce gas costs for voting, while maintaining the security guarantees of voting on L1.
 
 As a result, the Bonsai Governor uses about 66% less gas per vote[^1] compared with the baseline [OpenZeppelin Governor] implementation.
@@ -38,13 +33,8 @@
 
 Features currently in development can further decrease gas costs to make it possible to execute governance with L1 security, with only a fixed cost of ~300-400k gas per proposal, no matter how many votes. [^3]
 
-<<<<<<< HEAD
 [^1]: When discussing gas-per-vote we only count the gas spent executing Governor logic, and not e.g. intrinsic gas for a transaction. We count it this way since both in the baseline and Bonsai Governor these costs can be amortized by batching transactions.
-[^2]: Prover costs are not mentioned here because proving computation off-chain with RISC Zero costs less than 1\100th the cost of on-chain compute as of July 2023.
-=======
-[^1]: When discussing gas-per-vote we only count the gas spent executing Governor logic, and not e.g. intrisic gas for a transaction. We count it this way since both in the baseline and Bonsai Governor these costs can be amortized by batching transactions.
 [^2]: Prover costs are not mentioned here because proving computation off-chain with RISC Zero costs less than 1/100th the cost of on-chain compute as of July 2023.
->>>>>>> 76da671e
 [^3]: In particular, we are working on methods for verified L1 data access in the zkVM guest, which will allow lookup up voter weights inside the guest.
 
 ### Security Considerations
