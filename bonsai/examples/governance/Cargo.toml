[workspace]
<<<<<<< HEAD
members = [
    "methods",
    "relay"
]
=======
default-members = ["relay"]
members = ["methods", "relay"]
>>>>>>> 76da671e

[workspace.dependencies]
risc0-build = { version = "0.16", path = "../../../risc0/build" }
risc0-zkvm = { version = "0.16", path = "../../../risc0/zkvm", default-features = false }
bonsai-sdk = { version = "0.2", path = "../../../bonsai/sdk" }
bonsai-ethereum-relay = { version = "0.2", path = "../../../bonsai/ethereum-relay" }
methods = { path = "./methods", package = "governance-methods" }

# Always optimize; building and running the guest takes much longer without optimization.
[profile.dev]
opt-level = 3

[profile.dev.build-override]
opt-level = 3

[profile.release]
debug = 1
lto = true

[profile.release.build-override]
opt-level = 3<|MERGE_RESOLUTION|>--- conflicted
+++ resolved
@@ -1,13 +1,5 @@
 [workspace]
-<<<<<<< HEAD
-members = [
-    "methods",
-    "relay"
-]
-=======
-default-members = ["relay"]
 members = ["methods", "relay"]
->>>>>>> 76da671e
 
 [workspace.dependencies]
 risc0-build = { version = "0.16", path = "../../../risc0/build" }
