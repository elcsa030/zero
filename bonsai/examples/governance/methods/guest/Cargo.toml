[package]
name = "bonsai-governance-showcase-guest"
version = "0.1.0"
edition = "2021"

[[bin]]
name = "finalize_votes"
path = "src/bin/finalize_votes.rs"

[dependencies]
k256 = { version = "=0.13.1", features = [
  "arithmetic",
  "serde",
  "expose-field",
  "std",
  "ecdsa",
], default_features = false }
# Directly import radium to silence warning about unused patch. See https://github.com/risc0/risc0/issues/549
radium = "=0.7.1"
<<<<<<< HEAD
risc0-zkvm = { version = "0.16", path = "../../../../../risc0/zkvm", default-features = false, features = ["std"] }
=======
risc0-zkvm = { path = "../../../../../risc0/zkvm", default-features = false, features = [
  "std",
] }
>>>>>>> 76da671e
tiny-keccak = { version = "2.0", features = ["keccak"] }

[patch.crates-io]
# Placing these patch statement in the workspace Cargo.toml will add RISC Zero SHA-256 and bigint
# multiplication accelerator support for all downstream usages of the following crates.
sha2 = { git = "https://github.com/risc0/RustCrypto-hashes", tag = "sha2/v0.10.6-risc0" }
k256 = { git = "https://github.com/risc0/RustCrypto-elliptic-curves", tag = "k256/v0.13.1-risc0" }
crypto-bigint = { git = "https://github.com/risc0/RustCrypto-crypto-bigint", tag = "v0.5.2-risc0" }
radium = { git = "https://github.com/bitvecto-rs/radium", rev = "723bed5abd75994ee4b7221b8b12c9f4e77ce408" }

[profile.release]
lto = "thin"
opt-level = 3
debug = true

[workspace]<|MERGE_RESOLUTION|>--- conflicted
+++ resolved
@@ -17,13 +17,7 @@
 ], default_features = false }
 # Directly import radium to silence warning about unused patch. See https://github.com/risc0/risc0/issues/549
 radium = "=0.7.1"
-<<<<<<< HEAD
 risc0-zkvm = { version = "0.16", path = "../../../../../risc0/zkvm", default-features = false, features = ["std"] }
-=======
-risc0-zkvm = { path = "../../../../../risc0/zkvm", default-features = false, features = [
-  "std",
-] }
->>>>>>> 76da671e
 tiny-keccak = { version = "2.0", features = ["keccak"] }
 
 [patch.crates-io]
