--- conflicted
+++ resolved
@@ -23,13 +23,8 @@
 hex = "0.4.3"
 hyper = "0.14"
 pin-project = "1"
-<<<<<<< HEAD
 reqwest = { version = "^0.11.18", features = ["stream", "json", "gzip"] }
-risc0-zkvm = { workspace = true, features = ["binfmt"] }
-=======
-reqwest = { version = "0.11.14", features = ["stream", "json", "gzip"] }
 risc0-zkvm = { workspace = true }
->>>>>>> d426aae5
 rusoto_core = { version = "0.48.0", default-features = false, features = ["rustls"] }
 rusoto_kms = { version = "0.48.0", default-features = false }
 semver = "1.0"
