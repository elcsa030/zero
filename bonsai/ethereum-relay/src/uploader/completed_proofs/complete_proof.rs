--- conflicted
+++ resolved
@@ -19,12 +19,8 @@
     alpha::{Client, SessionId},
     alpha_async::{download, session_status},
 };
-<<<<<<< HEAD
 use ethers::abi;
-use risc0_zkvm::SessionReceipt;
-=======
 use risc0_zkvm::Receipt;
->>>>>>> 76da671e
 
 use super::snark::tokenize_snark_proof;
 use crate::{api, uploader::completed_proofs::error::CompleteProofError};
@@ -39,7 +35,7 @@
     bonsai_client: Client,
     bonsai_mode: bool,
     bonsai_proof_id: SessionId,
-    callback_contract: CallbackRequestFilter,
+    callback_request: CallbackRequestFilter,
 ) -> Result<CompleteProof, CompleteProofError> {
     let bonsai_response = session_status(bonsai_client.clone(), bonsai_proof_id.clone())
         .await
@@ -93,12 +89,12 @@
     };
 
     let payload = [
-        callback_contract.function_selector.as_slice(),
+        callback_request.function_selector.as_slice(),
         receipt.journal.as_slice(),
-        callback_contract.image_id.as_slice(),
+        callback_request.image_id.as_slice(),
     ]
     .concat();
-    let gas_limit = callback_contract.gas_limit;
+    let gas_limit = callback_request.gas_limit;
 
     let auth = CallbackAuthorization {
         seal: seal.into(),
@@ -108,7 +104,7 @@
         auth: auth.into(),
         payload: payload.into(),
         gas_limit,
-        callback_contract: callback_contract.account,
+        callback_contract: callback_request.callback_contract.clone(),
     };
 
     Ok(CompleteProof {
