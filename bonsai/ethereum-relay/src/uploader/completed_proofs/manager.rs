--- conflicted
+++ resolved
@@ -94,23 +94,6 @@
                 .gas(BONSAI_RELAY_GAS_LIMIT)
         };
 
-<<<<<<< HEAD
-=======
-        let ethers_client = self.ethers_client_config.get_client().await.unwrap();
-        let proxy: ProxyContract<SignerMiddleware<Provider<Ws>, Wallet<SigningKey>>> =
-            ProxyContract::new(self.proxy_contract_address, Arc::new(ethers_client));
-        let proof_batch: Vec<Callback> = self
-            .ready_to_send_batch
-            .clone()
-            .into_iter()
-            .map(|complete_proof| complete_proof.ethereum_callback.into())
-            .collect();
-
-        info!("sending batch");
-        let contract_call = proxy
-            .invoke_callback(proof_batch)
-            .gas(BONSAI_RELAY_GAS_LIMIT);
->>>>>>> f513f4a8
         let pending_tx =
             contract_call
                 .send()
