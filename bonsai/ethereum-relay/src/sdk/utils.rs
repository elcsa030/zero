// Copyright 2023 RISC Zero, Inc.
//
// Licensed under the Apache License, Version 2.0 (the "License");
// you may not use this file except in compliance with the License.
// You may obtain a copy of the License at
//
//     http://www.apache.org/licenses/LICENSE-2.0
//
// Unless required by applicable law or agreed to in writing, software
// distributed under the License is distributed on an "AS IS" BASIS,
// WITHOUT WARRANTIES OR CONDITIONS OF ANY KIND, either express or implied.
// See the License for the specific language governing permissions and
// limitations under the License.

<<<<<<< HEAD
use std::{path::Path, sync::Arc, time::Duration};
=======
use std::sync::Arc;
>>>>>>> af32b383

use anyhow::{Context, Result};
use ethers::{
    prelude::*,
    providers::{Http, Provider, Ws},
    signers::{LocalWallet, Signer},
    utils::AnvilInstance,
};

use crate::{client_config::WalletKey, sdk::utils::k256::ecdsa::SigningKey, EthersClientConfig};

const POLL_INTERVAL: Duration = Duration::from_secs(1);
const WAIT_DURATION: Duration = Duration::from_secs(5);
const MAX_RETRIES: u64 = 7 * 24 * 60 * 60 / WAIT_DURATION.as_secs(); // 1 week

pub(crate) type Client<P> = Arc<SignerMiddleware<Provider<P>, LocalWallet>>;

/// Returns a [LocalWallet] derived from either a private key as a hex string,
/// or an AWS KMS key identifier defined by the env variable
/// `WALLET_KEY_IDENTIFIER`. If no key is set, returns a new [LocalWallet] from
/// the given optional `anvil` instance.
pub fn get_wallet(anvil: Option<&AnvilInstance>) -> Result<Wallet<SigningKey>> {
    let wallet_key_identifier = get_wallet_key_identifier(anvil)?;
    let wallet_signing_key = SigningKey::from(wallet_key_identifier.get_key());
    Ok(LocalWallet::from(wallet_signing_key))
}

/// Returns a wallet key identifier defined by the env variable
/// `WALLET_KEY_IDENTIFIER` or from the given optional `anvil` instance.
pub fn get_wallet_key_identifier(anvil: Option<&AnvilInstance>) -> Result<WalletKey> {
    match std::env::var("WALLET_KEY_IDENTIFIER") {
        Ok(wallet_key_identifier) => wallet_key_identifier.try_into(),
        _ => {
            let anvil = anvil.context("Anvil not instantiated.")?;
            Ok(anvil.keys()[0].clone().into())
        }
    }
}

/// Returns an abstract provider for interacting with the Ethereum JSON RPC API
/// over HTTP.
pub fn get_http_provider(anvil: Option<&AnvilInstance>) -> Result<Provider<Http>> {
    let endpoint = match std::env::var("ETHEREUM_HOST") {
        Ok(ethereum_host) => format!("http://{ethereum_host}"),
        _ => anvil.context("Anvil not instantiated.")?.endpoint(),
    };
    Ok(Provider::<Http>::try_from(endpoint)
        .context("could not connect to {endpoint}")?
        .interval(POLL_INTERVAL))
}

/// Returns the Websocket endpoint for the Ethereum JSON RPC API.
pub async fn get_ws_provider_endpoint(anvil: Option<&AnvilInstance>) -> Result<String> {
    let endpoint = match std::env::var("ETHEREUM_HOST") {
        Ok(ethereum_host) => format!("ws://{ethereum_host}"),
        _ => anvil.context("Anvil not instantiated.")?.ws_endpoint(),
    };
    Ok(endpoint)
}

/// Returns an abstract provider for interacting with the Ethereum JSON RPC API
/// over Websockets.
pub async fn get_ws_provider(anvil: Option<&AnvilInstance>) -> Result<Provider<Ws>> {
    let endpoint = get_ws_provider_endpoint(anvil).await?;
    Ok(Provider::<Ws>::connect(&endpoint)
        .await
        .context("could not connect to {endpoint}")?
        .interval(POLL_INTERVAL))
}

/// Returns an Ethereum Client Middleware used for locally signing transactions.
pub async fn get_ethers_client<P: JsonRpcClient>(
    provider: Provider<P>,
    wallet: LocalWallet,
) -> Result<Client<P>> {
    let chain_id = provider
        .get_chainid()
        .await
        .context("could not get chain id")?
        .as_u64();
    Ok(Arc::new(SignerMiddleware::new(
        provider,
        wallet.with_chain_id(chain_id),
    )))
}

/// Returns an Ethereum Client Configuration struct.
pub async fn get_ethers_client_config(anvil: Option<&AnvilInstance>) -> Result<EthersClientConfig> {
    let provider = get_ws_provider(anvil).await.unwrap();
    let eth_node_url = get_ws_provider_endpoint(anvil).await.unwrap();
    let eth_chain_id = provider.get_chainid().await.unwrap().as_u64();
    let wallet_key_identifier = get_wallet_key_identifier(anvil).unwrap();
    let ethers_client_config = EthersClientConfig::new(
        eth_node_url,
        eth_chain_id,
        wallet_key_identifier,
        MAX_RETRIES,
        WAIT_DURATION,
    );
    Ok(ethers_client_config)
}

/// Returns an empty Anvil builder. The default port is 8545. The mnemonic is
/// chosen randomly.
pub fn get_anvil() -> Option<AnvilInstance> {
    match std::env::var("ETHEREUM_HOST") {
        Ok(_) => None,
        _ => Some(ethers::utils::Anvil::new().spawn()),
    }
}<|MERGE_RESOLUTION|>--- conflicted
+++ resolved
@@ -12,11 +12,7 @@
 // See the License for the specific language governing permissions and
 // limitations under the License.
 
-<<<<<<< HEAD
 use std::{path::Path, sync::Arc, time::Duration};
-=======
-use std::sync::Arc;
->>>>>>> af32b383
 
 use anyhow::{Context, Result};
 use ethers::{
