--- conflicted
+++ resolved
@@ -16,15 +16,10 @@
 
 use anyhow::{Context, Result};
 use ethers::{
-<<<<<<< HEAD
     prelude::{
         k256::{ecdsa::SigningKey, SecretKey},
         *,
     },
-=======
-    abi::Tokenize,
-    prelude::{k256::ecdsa::SigningKey, *},
->>>>>>> f513f4a8
     providers::{Http, Provider, Ws},
     signers::{LocalWallet, Signer},
     utils::AnvilInstance,
@@ -126,61 +121,4 @@
         Ok(_) => None,
         _ => Some(ethers::utils::Anvil::new().spawn()),
     }
-<<<<<<< HEAD
-=======
-}
-
-/// Constructs the deployment transaction of the contract based on
-/// the provided constructor arguments and returns a Deployer instance.
-/// You must call send() in order to actually deploy the contract.
-/// Notes:
-///
-/// If there are no constructor arguments, you should pass () as the argument.
-pub async fn deploy_contract<T: Tokenize>(
-    constructor_args: T,
-    contract_name: String,
-    compiled: CompilerOutput,
-    client_config: EthersClientConfig,
-) -> Result<ethers::contract::Contract<SignerMiddleware<Provider<Ws>, LocalWallet>>> {
-    dbg!(&client_config);
-    let (abi, bytecode, _runtime_bytecode) = compiled
-        .find(contract_name.clone())
-        .context(format!(
-            "could not find contract {} in compiler output",
-            contract_name.clone()
-        ))?
-        .into_parts_or_default();
-
-    let client = Arc::new(
-        client_config
-            .get_client()
-            .await
-            .context("could not get client")?,
-    );
-    let factory = ContractFactory::new(abi, bytecode, client.clone());
-    factory
-        .deploy(constructor_args)
-        .map_err(|err| {
-            anyhow!(format!(
-                "constructing deploy transaction failed for {} - {}",
-                contract_name.clone(),
-                err
-            ))
-        })?
-        .send()
-        .await
-        .map_err(|err| {
-            anyhow!(format!(
-                "deployed failed for {} - {}",
-                contract_name.clone(),
-                err
-            ))
-        })
-}
-
-/// Convenience function for compiling all sources under the given path.
-pub fn compile_contracts(path: &Path) -> Result<CompilerOutput> {
-    let compiled = Solc::default().compile_source(path)?;
-    Ok(compiled)
->>>>>>> f513f4a8
 }