--- conflicted
+++ resolved
@@ -11,16 +11,10 @@
 // WITHOUT WARRANTIES OR CONDITIONS OF ANY KIND, either express or implied.
 // See the License for the specific language governing permissions and
 // limitations under the License.
-use std::time::Duration;
-
-<<<<<<< HEAD
-use std::sync::Arc;
+use std::{sync::Arc, time::Duration};
 
 use anyhow::anyhow;
 use bonsai_ethereum_contracts::i_bonsai_relay::CallbackRequestFilter;
-=======
-use bonsai_proxy_contract::CallbackRequestFilter;
->>>>>>> f513f4a8
 use ethers::{
     core::k256::ecdsa::SigningKey,
     middleware::SignerMiddleware,
