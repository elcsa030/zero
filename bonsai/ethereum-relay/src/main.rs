// Copyright 2023 RISC Zero, Inc.
//
// Licensed under the Apache License, Version 2.0 (the "License");
// you may not use this file except in compliance with the License.
// You may obtain a copy of the License at
//
//     http://www.apache.org/licenses/LICENSE-2.0
//
// Unless required by applicable law or agreed to in writing, software
// distributed under the License is distributed on an "AS IS" BASIS,
// WITHOUT WARRANTIES OR CONDITIONS OF ANY KIND, either express or implied.
// See the License for the specific language governing permissions and
// limitations under the License.

use anyhow::Result;
use bonsai_ethereum_relay::{EthersClientConfig, Relayer};
use clap::Parser;
use ethers::core::types::Address;

const BONSAI_API_URI: &str = "http://localhost:8081";
const DEFAULT_SERVER_PORT: &str = "8080";

#[derive(Parser, Debug)]
#[command(author, version, about, long_about = None)]
struct Args {
    /// The port of the relay server API
    #[arg(short, long, default_value_t = DEFAULT_SERVER_PORT.to_string())]
    port: String,

    /// Toggle to disable the relay server API
    #[arg(long, default_value_t = true)]
    publish_mode: bool,

    /// Bonsai Relay contract address on Ethereum
    #[arg(long)]
    contract_address: Address,

    /// Ethereum Node endpoint
    #[arg(long)]
    eth_node_url: String,

    /// Ethereum chain ID
    #[arg(long, default_value_t = 5)]
    eth_chain_id: u64,

    /// Wallet Key Identifier. Can be a private key as a hex string, or an AWS
    /// KMS key identifier
    #[arg(short, long, env)]
    wallet_key_identifier: String,

    /// Toggle to use a KMS client
    #[arg(long)]
    use_kms: bool,
}

#[tokio::main]
async fn main() -> Result<()> {
    let args = Args::parse();

    let relayer = Relayer {
        publish_mode: args.publish_mode,
        publish_port: args.port,
        bonsai_api_url: get_bonsai_url(),
        bonsai_api_key: get_bonsai_api_key(),
        relay_contract_address: args.contract_address,
    };

    let client_config = EthersClientConfig::new(
        args.eth_node_url,
        args.eth_chain_id,
        args.wallet_key_identifier.try_into()?,
    );

    relayer.run(client_config).await
}

<<<<<<< HEAD
fn get_bonsai_url() -> String {
    let endpoint = match std::env::var("BONSAI_API_URL") {
        Ok(endpoint) => endpoint,
        Err(_) => BONSAI_API_URI.to_string(),
    };

    endpoint
        .is_empty()
        .then(|| BONSAI_API_URI.to_string())
        .unwrap_or(endpoint)
=======
async fn create_ethers_client_proxy_kms(
    eth_node_url: &str,
    wallet_key_identifier: &str,
    kms_client: KmsClient,
    eth_chain_id: u64,
) -> Result<Arc<SignerMiddleware<Provider<Ws>, AwsSigner>>> {
    let web3_provider = Provider::<Ws>::connect(eth_node_url)
        .await
        .context("unable to connect to websocket")?;
    let aws_signer = AwsSigner::new(kms_client, wallet_key_identifier, eth_chain_id)
        .await
        .context("error creating aws signer")?;

    Ok(Arc::new(SignerMiddleware::new(web3_provider, aws_signer)))
}

fn get_bonsai_url() -> String {
    const DEFAULT_URI: &str = "http://localhost:8081";
    std::env::var("BONSAI_API_URL").unwrap_or(DEFAULT_URI.to_string())
>>>>>>> 76da671e
}

fn get_bonsai_api_key() -> String {
    const DEFAULT_KEY: &str = "test_key";
    std::env::var("BONSAI_API_KEY").unwrap_or(DEFAULT_KEY.to_string())
}<|MERGE_RESOLUTION|>--- conflicted
+++ resolved
@@ -74,7 +74,6 @@
     relayer.run(client_config).await
 }
 
-<<<<<<< HEAD
 fn get_bonsai_url() -> String {
     let endpoint = match std::env::var("BONSAI_API_URL") {
         Ok(endpoint) => endpoint,
@@ -85,27 +84,6 @@
         .is_empty()
         .then(|| BONSAI_API_URI.to_string())
         .unwrap_or(endpoint)
-=======
-async fn create_ethers_client_proxy_kms(
-    eth_node_url: &str,
-    wallet_key_identifier: &str,
-    kms_client: KmsClient,
-    eth_chain_id: u64,
-) -> Result<Arc<SignerMiddleware<Provider<Ws>, AwsSigner>>> {
-    let web3_provider = Provider::<Ws>::connect(eth_node_url)
-        .await
-        .context("unable to connect to websocket")?;
-    let aws_signer = AwsSigner::new(kms_client, wallet_key_identifier, eth_chain_id)
-        .await
-        .context("error creating aws signer")?;
-
-    Ok(Arc::new(SignerMiddleware::new(web3_provider, aws_signer)))
-}
-
-fn get_bonsai_url() -> String {
-    const DEFAULT_URI: &str = "http://localhost:8081";
-    std::env::var("BONSAI_API_URL").unwrap_or(DEFAULT_URI.to_string())
->>>>>>> 76da671e
 }
 
 fn get_bonsai_api_key() -> String {
