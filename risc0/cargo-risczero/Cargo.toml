--- conflicted
+++ resolved
@@ -26,11 +26,8 @@
 ] }
 flate2 = "1"
 fs2 = "0.4"
-<<<<<<< HEAD
 hex = { version = "0.4", default-features = false }
-=======
 fs_extra = "1.3.0"
->>>>>>> 6cf35633
 reqwest = { version = "0.11", default-features = false, features = [
   "json",
   "rustls-tls",
