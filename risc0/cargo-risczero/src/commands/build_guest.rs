--- conflicted
+++ resolved
@@ -212,18 +212,6 @@
     fn test_reproducible_methods_guest() {
         let tester = Tester::new("risc0/zkvm/methods/guest/Cargo.toml");
         tester.compare_image_id(
-<<<<<<< HEAD
-            "risc0_zkvm_methods_guest/hello_commit",
-            "42d3b7d43cd8be83090412855ff882359db8bce2bf6dd25576911d76b4c2b536",
-        );
-        tester.compare_image_id(
-            "risc0_zkvm_methods_guest/multi_test",
-            "2ddb70e5ed924d80572ebb94d77c509efcd79a95d1949fe355b016067ccefe0b",
-        );
-        tester.compare_image_id(
-            "risc0_zkvm_methods_guest/slice_io",
-            "9f20bb36efd716d102b42c4e995226379638fe42fe12471a72e61b13c9ea3813",
-=======
             "risc0_zkvm_methods_guest/multi_test",
             "e292842cb47a065057c3b7dae52c93dd849307e2e2746eec22c58517a3474f92",
         );
@@ -234,7 +222,6 @@
         tester.compare_image_id(
             "risc0_zkvm_methods_guest/slice_io",
             "a51a4b747f18b7e5f36a016bdd6f885e8293dbfca2759d6667a6df8edd5f2489",
->>>>>>> 3faa248a
         );
     }
 }