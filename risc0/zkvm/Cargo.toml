[package]
name = "risc0-zkvm"
description = "RISC Zero zero-knowledge VM"
version = { workspace = true }
edition = { workspace = true }
license = { workspace = true }
homepage = { workspace = true }
repository = { workspace = true }

[[bench]]
name = "fib"
harness = false

[[bench]]
name = "guest_run"
harness = false

[build-dependencies]
prost-build = { version = "0.11", optional = true }
protobuf-src = { version = "1.1", optional = true }

[dependencies]
anyhow = { version = "1.0", default-features = false }
bytemuck = { version = "1.13", features = ["extern_crate_alloc"] }
cfg-if = "1.0"
getrandom = { version = "0.2", features = ["custom"] }
hex = { version = "0.4.3", default-features = false, features = ["alloc"] }
libm = "0.2"
risc0-zkp = { workspace = true }
risc0-zkvm-platform = { workspace = true }
serde = { version = "1.0", default-features = false, features = ["alloc", "derive"] }

# TODO(nils): Change these `target_os` checks to `target_vendor` checks when we
# have a real target triple.
#
# Host dependencies
[target.'cfg(not(target_os = "zkvm"))'.dependencies]
addr2line = { version = "0.20", optional = true }
bincode = { version = "1.3", optional = true }
bonsai-sdk = { workspace = true, optional = true }
elf = { version = "0.7", optional = true }
risc0-binfmt = { workspace = true }
risc0-circuit-rv32im = { workspace = true }
risc0-core = { workspace = true }
generic-array = { version = "0.14", default-features = false, optional = true }
getrandom = { version = "0.2", optional = true }
gimli = { version = "0.27", optional = true }
lazy-regex = { version = "2.4", optional = true }
log = "0.4"
crypto-bigint = { version = "0.5", default-features = false, features = ["rand"], optional = true }
num-derive = "0.4"
num-traits = { version = "0.2", default-features = false, optional = true }
prost = { version = "0.11", optional = true }
rand = { version = "0.8", optional = true }
rayon = { version = "1.5", optional = true }
rrs-lib = { version = "0.1", optional = true }
sha2 = { version = "0.10", optional = true }
thiserror = { version = "1.0", optional = true }
<<<<<<< HEAD
=======
tracing = { version = "0.1", default-features = false, features = ["attributes"] }
>>>>>>> 0b95cd5c
typetag = { version = "0.2", optional = true }

[dev-dependencies]
clap = { version = "4.0", features = ["derive"] }
criterion = { version = "0.5", features = ["html_reports"] }
human-repr = "1.0"
tracing-forest = "0.1"
tracing-subscriber = { version = "0.3", features = ["env-filter"] }

[target.'cfg(not(target_os = "zkvm"))'.dev-dependencies]
env_logger = "0.10"
flate2 = "1.0"
risc0-zkvm-methods = { path = "methods" }
serial_test = "2.0"
tar = "0.4"
test-log = { version = "0.2", features = ["trace"] }

[features]
cuda = ["prove", "risc0-circuit-rv32im/cuda", "risc0-zkp/cuda"]
dual = []
metal = ["prove", "risc0-circuit-rv32im/metal", "risc0-zkp/metal"]
default = ["prove"]
profiler = [
  "dep:addr2line",
  "dep:gimli",
  "dep:prost",
  "dep:prost-build",
  "dep:protobuf-src"
]
prove = [
  "dep:addr2line",
  "dep:bonsai-sdk",
  "dep:bincode",
  "dep:num-traits",
  "dep:generic-array",
  "dep:getrandom",
  "dep:lazy-regex",
  "dep:crypto-bigint",
  "dep:rand",
  "dep:rayon",
  "dep:rrs-lib",
  "dep:sha2",
  "dep:thiserror",
  "dep:typetag",
  "risc0-circuit-rv32im/prove",
  "risc0-zkp/prove",
  "std",
]
std = [
  "anyhow/std",
  "num-traits?/std",
  "risc0-circuit-rv32im/std",
  "risc0-zkp/std",
  "serde/std",
]<|MERGE_RESOLUTION|>--- conflicted
+++ resolved
@@ -28,7 +28,10 @@
 libm = "0.2"
 risc0-zkp = { workspace = true }
 risc0-zkvm-platform = { workspace = true }
-serde = { version = "1.0", default-features = false, features = ["alloc", "derive"] }
+serde = { version = "1.0", default-features = false, features = [
+  "alloc",
+  "derive",
+] }
 
 # TODO(nils): Change these `target_os` checks to `target_vendor` checks when we
 # have a real target triple.
@@ -47,7 +50,9 @@
 gimli = { version = "0.27", optional = true }
 lazy-regex = { version = "2.4", optional = true }
 log = "0.4"
-crypto-bigint = { version = "0.5", default-features = false, features = ["rand"], optional = true }
+crypto-bigint = { version = "0.5", default-features = false, features = [
+  "rand",
+], optional = true }
 num-derive = "0.4"
 num-traits = { version = "0.2", default-features = false, optional = true }
 prost = { version = "0.11", optional = true }
@@ -56,10 +61,9 @@
 rrs-lib = { version = "0.1", optional = true }
 sha2 = { version = "0.10", optional = true }
 thiserror = { version = "1.0", optional = true }
-<<<<<<< HEAD
-=======
-tracing = { version = "0.1", default-features = false, features = ["attributes"] }
->>>>>>> 0b95cd5c
+tracing = { version = "0.1", default-features = false, features = [
+  "attributes",
+] }
 typetag = { version = "0.2", optional = true }
 
 [dev-dependencies]
@@ -87,7 +91,7 @@
   "dep:gimli",
   "dep:prost",
   "dep:prost-build",
-  "dep:protobuf-src"
+  "dep:protobuf-src",
 ]
 prove = [
   "dep:addr2line",
