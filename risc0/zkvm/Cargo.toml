[package]
name = "risc0-zkvm"
description = "RISC Zero zero-knowledge VM"
version = { workspace = true }
edition = { workspace = true }
license = { workspace = true }
homepage = { workspace = true }
repository = { workspace = true }

[[bench]]
name = "fib"
harness = false
required-features = ["prove"]

[[bench]]
name = "guest_run"
harness = false

[[example]]
name = "fib"
required-features = ["prove"]

[[example]]
name = "loop"
required-features = ["prove"]

[build-dependencies]
prost-build = { version = "0.12", optional = true }
protobuf-src = { version = "1.1", optional = true }

[dependencies]
anyhow = { version = "1.0", default-features = false }
bytemuck = { version = "1.13", features = ["extern_crate_alloc"] }
cfg-if = "1.0"
getrandom = { version = "0.2", features = ["custom"] }
hex = { version = "0.4.3", default-features = false, features = ["alloc"] }
libm = "0.2"
risc0-zkp = { workspace = true }
risc0-zkvm-platform = { workspace = true }
semver = { version = "1.0", default-features = false }
serde = { version = "1.0", default-features = false, features = [
  "alloc",
  "derive",
] }

# TODO(nils): Change these `target_os` checks to `target_vendor` checks when we
# have a real target triple.
#
# Host dependencies
[target.'cfg(not(target_os = "zkvm"))'.dependencies]
addr2line = { version = "0.20", optional = true }
bincode = { version = "1.3", optional = true }
bonsai-sdk = { workspace = true, optional = true }
bytes = { version = "1.4", features = ["serde"], optional = true }
risc0-binfmt = { workspace = true }
risc0-circuit-rv32im = { workspace = true }
risc0-core = { workspace = true }
generic-array = { version = "0.14", default-features = false, optional = true }
getrandom = { version = "0.2", optional = true }
gimli = { version = "0.27", optional = true }
lazy-regex = { version = "2.4", optional = true }
log = "0.4"
crypto-bigint = { version = "0.5", default-features = false, features = [
  "rand",
], optional = true }
num-derive = "0.4"
num-traits = { version = "0.2", default-features = false, optional = true }
prost = { version = "0.12", optional = true }
rand = { version = "0.8", optional = true }
rayon = { version = "1.5", optional = true }
rrs-lib = { version = "0.1", optional = true }
sha2 = { version = "0.10", optional = true }
thiserror = { version = "1.0", optional = true }
tracing = { version = "0.1", default-features = false, features = [
  "attributes",
] }
typetag = { version = "0.2", optional = true }

[dev-dependencies]
clap = { version = "4", features = ["derive"] }
criterion = { version = "0.5", features = ["html_reports"] }
human-repr = "1.0"
<<<<<<< HEAD
=======
serde_json = "1.0"
tempfile = "3"
>>>>>>> 4783f86b
tracing-forest = "0.1"
tracing-subscriber = { version = "0.3", features = ["env-filter"] }

[target.'cfg(not(target_os = "zkvm"))'.dev-dependencies]
env_logger = "0.10"
flate2 = "1.0"
risc0-zkvm-methods = { path = "methods" }
serial_test = "2.0"
tar = "0.4"
tempfile = "3"
test-log = { version = "0.2", features = ["trace"] }

[features]
client = [
  "dep:bincode",
  "dep:bonsai-sdk",
  "dep:bytes",
  "dep:prost",
  "dep:prost-build",
  "dep:protobuf-src",
  "std",
]
cuda = ["prove", "risc0-circuit-rv32im/cuda", "risc0-zkp/cuda"]
dual = []
metal = ["prove", "risc0-circuit-rv32im/metal", "risc0-zkp/metal"]
default = ["client"]
disable-dev-mode = []
profiler = [
  "dep:addr2line",
  "dep:gimli",
  "dep:prost",
  "dep:prost-build",
  "dep:protobuf-src",
]
prove = [
  "client",
  "dep:addr2line",
  "dep:bincode",
  "dep:bytes",
  "dep:crypto-bigint",
  "dep:num-traits",
  "dep:generic-array",
  "dep:getrandom",
  "dep:lazy-regex",
  "dep:prost",
  "dep:prost-build",
  "dep:protobuf-src",
  "dep:rand",
  "dep:rayon",
  "dep:rrs-lib",
  "dep:sha2",
  "dep:thiserror",
  "dep:typetag",
  "risc0-circuit-rv32im/prove",
  "risc0-zkp/prove",
  "std",
]
std = [
  "anyhow/std",
  "num-traits?/std",
  "risc0-binfmt/std",
  "risc0-circuit-rv32im/std",
  "risc0-zkp/std",
  "serde/std",
]<|MERGE_RESOLUTION|>--- conflicted
+++ resolved
@@ -80,11 +80,6 @@
 clap = { version = "4", features = ["derive"] }
 criterion = { version = "0.5", features = ["html_reports"] }
 human-repr = "1.0"
-<<<<<<< HEAD
-=======
-serde_json = "1.0"
-tempfile = "3"
->>>>>>> 4783f86b
 tracing-forest = "0.1"
 tracing-subscriber = { version = "0.3", features = ["env-filter"] }
 
@@ -92,6 +87,7 @@
 env_logger = "0.10"
 flate2 = "1.0"
 risc0-zkvm-methods = { path = "methods" }
+serde_json = "1.0"
 serial_test = "2.0"
 tar = "0.4"
 tempfile = "3"
