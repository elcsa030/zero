--- conflicted
+++ resolved
@@ -83,12 +83,8 @@
   "dep:protobuf-src"
 ]
 prove = [
-<<<<<<< HEAD
-  "_binfmt",
-=======
   "binfmt",
   "dep:num-traits",
->>>>>>> d83c7fef
   "dep:generic-array",
   "dep:getrandom",
   "dep:lazy-regex",
