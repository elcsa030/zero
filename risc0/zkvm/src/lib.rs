--- conflicted
+++ resolved
@@ -62,12 +62,7 @@
     client::prove::local::LocalProver,
     server::{
         exec::executor::Executor,
-<<<<<<< HEAD
-        exec::executor::ExecutorError,
-        prove::{get_prover_impl, loader::Loader, DynProverImpl, HalPair},
-=======
         prove::{get_prover_server, loader::Loader, HalPair, ProverServer},
->>>>>>> 435cd219
         session::{FileSegmentRef, Segment, SegmentRef, Session, SessionEvents, SimpleSegmentRef},
     },
 };
