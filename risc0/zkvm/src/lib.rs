--- conflicted
+++ resolved
@@ -35,16 +35,14 @@
     pub use super::host::recursion::*;
 }
 
-<<<<<<< HEAD
+use semver::Version;
+
 pub use anyhow::Result;
 #[cfg(not(target_os = "zkvm"))]
 #[cfg(any(feature = "client", feature = "prove"))]
 pub use bytes::Bytes;
 pub use risc0_binfmt::SystemState;
 pub use risc0_zkvm_platform::{declare_syscall, memory::GUEST_MAX_MEM, PAGE_SIZE};
-=======
-use semver::Version;
->>>>>>> 6ab6a551
 
 #[cfg(feature = "fault-proof")]
 pub use self::fault_monitor::FaultCheckMonitor;
@@ -89,15 +87,6 @@
     },
 };
 
-pub use anyhow::Result;
-#[cfg(not(target_os = "zkvm"))]
-#[cfg(any(feature = "client", feature = "prove"))]
-pub use bytes::Bytes;
-#[cfg(not(target_os = "zkvm"))]
-pub use risc0_binfmt::MemoryImage;
-pub use risc0_binfmt::{Program, SystemState};
-pub use risc0_zkvm_platform::{declare_syscall, memory::GUEST_MAX_MEM, PAGE_SIZE};
-
 /// Reports the current version of this crate.
 pub const VERSION: &str = env!("CARGO_PKG_VERSION");
 
