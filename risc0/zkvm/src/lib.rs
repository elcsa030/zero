--- conflicted
+++ resolved
@@ -27,18 +27,8 @@
 pub mod serde;
 pub mod sha;
 
-<<<<<<< HEAD
 #[cfg(feature = "fault-proof")]
 mod fault_monitor;
-=======
-/// Re-exports for recursion
-#[cfg(not(target_os = "zkvm"))]
-#[cfg(feature = "prove")]
-pub mod recursion {
-    pub use super::host::recursion::*;
-}
-
->>>>>>> 27b5d75f
 pub use anyhow::Result;
 #[cfg(not(target_os = "zkvm"))]
 #[cfg(any(feature = "client", feature = "prove"))]
