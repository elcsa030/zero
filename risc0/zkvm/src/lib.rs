--- conflicted
+++ resolved
@@ -17,15 +17,11 @@
 #![deny(rustdoc::broken_intra_doc_links)]
 #![deny(missing_docs)]
 
-pub use anyhow::Result;
-#[cfg(not(target_os = "zkvm"))]
-#[cfg(any(feature = "client", feature = "prove"))]
-pub use bytes::Bytes;
-
 extern crate alloc;
 
 mod fault_ids;
 pub use fault_ids::{FAULT_CHECKER_ELF, FAULT_CHECKER_ID};
+
 #[cfg(feature = "fault-proof")]
 mod fault_monitor;
 #[cfg(feature = "fault-proof")]
@@ -47,19 +43,6 @@
     pub use super::host::recursion::*;
 }
 
-<<<<<<< HEAD
-=======
-pub use anyhow::Result;
-#[cfg(not(target_os = "zkvm"))]
-#[cfg(any(feature = "client", feature = "prove"))]
-pub use bytes::Bytes;
-#[cfg(not(target_os = "zkvm"))]
-pub use risc0_binfmt::{MemoryImage, Program, SystemState};
-pub use risc0_zkvm_platform::{declare_syscall, memory::GUEST_MAX_MEM, PAGE_SIZE};
-
-#[cfg(feature = "fault-proof")]
-pub use self::fault_monitor::FaultCheckMonitor;
->>>>>>> 2dd98aca
 #[cfg(not(target_os = "zkvm"))]
 pub use risc0_binfmt::MemoryImage;
 pub use risc0_binfmt::{Program, SystemState};
