--- conflicted
+++ resolved
@@ -63,19 +63,7 @@
 #[cfg(target_os = "zkvm")]
 use core::arch::asm;
 
-<<<<<<< HEAD
-use risc0_zkvm_platform::{
-    memory,
-    syscall::{nr::SYS_PANIC, sys_panic, sys_rand},
-    WORD_SIZE,
-};
-=======
-#[cfg(target_os = "zkvm")]
-use getrandom::{register_custom_getrandom, Error};
 use risc0_zkvm_platform::syscall::sys_panic;
-#[cfg(target_os = "zkvm")]
-use risc0_zkvm_platform::{syscall::sys_rand, WORD_SIZE};
->>>>>>> 33720825
 
 pub use crate::entry;
 
@@ -84,7 +72,6 @@
 #[cfg(target_os = "zkvm")]
 core::arch::global_asm!(include_str!("memcpy.s"));
 
-<<<<<<< HEAD
 fn _fault() -> ! {
     #[cfg(target_os = "zkvm")]
     unsafe {
@@ -92,10 +79,6 @@
     };
     unreachable!();
 }
-=======
-#[cfg(target_os = "zkvm")]
-mod libm_extern;
->>>>>>> 33720825
 
 /// Aborts the guest with the given message.
 pub fn abort(msg: &str) -> ! {
