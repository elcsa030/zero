--- conflicted
+++ resolved
@@ -29,15 +29,8 @@
 use serde::{Deserialize, Serialize};
 
 use crate::{
-<<<<<<< HEAD
-    host::server::exec::executor::SyscallRecord,
-    receipt_metadata::{Assumptions, Output},
-    sha::Digest,
-    Assumption, ExitCode, Journal, ReceiptMetadata,
-=======
     host::server::exec::executor::SyscallRecord, sha::Digest, Assumption, Assumptions, ExitCode,
-    Journal, MemoryImage, Output, ReceiptClaim, SystemState,
->>>>>>> 6ab6a551
+    Journal, Output, ReceiptClaim,
 };
 
 #[derive(Clone, Default, Serialize, Deserialize, Debug)]
