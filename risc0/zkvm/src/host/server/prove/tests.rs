// Copyright 2023 RISC Zero, Inc.
//
// Licensed under the Apache License, Version 2.0 (the "License");
// you may not use this file except in compliance with the License.
// You may obtain a copy of the License at
//
//     http://www.apache.org/licenses/LICENSE-2.0
//
// Unless required by applicable law or agreed to in writing, software
// distributed under the License is distributed on an "AS IS" BASIS,
// WITHOUT WARRANTIES OR CONDITIONS OF ANY KIND, either express or implied.
// See the License for the specific language governing permissions and
// limitations under the License.

use std::rc::Rc;

use anyhow::Result;
use risc0_circuit_rv32im::cpu::CpuCircuitHal;
use risc0_zkp::{
    core::{digest::Digest, hash::blake2b::Blake2bCpuHashSuite},
    hal::cpu::CpuHal,
    verify::VerificationError,
};
use risc0_zkvm_methods::{multi_test::MultiTestSpec, MULTI_TEST_ELF, MULTI_TEST_ID};
use risc0_zkvm_platform::{memory, WORD_SIZE};
use serial_test::serial;
use test_log::test;

use super::{get_prover_server, HalPair, ProverImpl};
use crate::{
    host::{
        server::{exec::executor::ExecutorError, testutils},
        CIRCUIT,
    },
    serde::{from_slice, to_vec},
    ExecutorEnv, ExecutorImpl, ProverOpts, ProverServer, Receipt,
};

fn prove_nothing(hashfn: &str) -> Result<Receipt> {
    let env = ExecutorEnv::builder()
        .write(&MultiTestSpec::DoNothing)
        .unwrap()
        .build()
        .unwrap();
    let opts = ProverOpts {
        hashfn: hashfn.to_string(),
    };
    get_prover_server(&opts)
        .unwrap()
        .prove_elf(env, MULTI_TEST_ELF)
}

#[test]
#[cfg_attr(feature = "cuda", serial)]
fn hashfn_poseidon() {
    prove_nothing("poseidon").unwrap();
}

#[test]
fn hashfn_blake2b() {
    let hal_pair = HalPair {
        hal: Rc::new(CpuHal::new(Blake2bCpuHashSuite::new_suite())),
        circuit_hal: Rc::new(CpuCircuitHal::new(&CIRCUIT)),
    };
    let env = ExecutorEnv::builder()
        .write(&MultiTestSpec::DoNothing)
        .unwrap()
        .build()
        .unwrap();
    let prover = ProverImpl::new("cpu:blake2b", hal_pair);
    prover.prove_elf(env, MULTI_TEST_ELF).unwrap();
}

#[test]
#[cfg_attr(feature = "cuda", serial)]
fn receipt_serde() {
    let receipt = prove_nothing("sha-256").unwrap();
    let encoded: Vec<u32> = to_vec(&receipt).unwrap();
    let decoded: Receipt = from_slice(&encoded).unwrap();
    assert_eq!(decoded, receipt);
    decoded.verify(MULTI_TEST_ID).unwrap();
}

#[test]
#[cfg_attr(feature = "cuda", serial)]
fn check_image_id() {
    let receipt = prove_nothing("sha-256").unwrap();
    let mut image_id: Digest = MULTI_TEST_ID.into();
    for word in image_id.as_mut_words() {
        *word = word.wrapping_add(1);
    }
    assert_eq!(
        receipt.verify(image_id).unwrap_err(),
        VerificationError::ImageVerificationError
    );
}

#[test]
#[serial]
fn sha_basics() {
    fn run_sha(msg: &str) -> String {
        let env = ExecutorEnv::builder()
            .write(&MultiTestSpec::ShaDigest { data: msg.into() })
            .unwrap()
            .build()
            .unwrap();
        let mut exec = ExecutorImpl::from_elf(env, MULTI_TEST_ELF).unwrap();
        let session = exec.run().unwrap();
        let receipt = session.prove().unwrap();
        hex::encode(Digest::try_from(receipt.journal).unwrap())
    }

    assert_eq!(
        run_sha(""),
        "e3b0c44298fc1c149afbf4c8996fb92427ae41e4649b934ca495991b7852b855"
    );
    assert_eq!(
        run_sha("a"),
        "ca978112ca1bbdcafac231b39a23dc4da786eff8147c4e72b9807785afee48bb"
    );
    assert_eq!(
        run_sha("abc"),
        "ba7816bf8f01cfea414140de5dae2223b00361a396177a9cb410ff61f20015ad"
    );
    assert_eq!(
        run_sha("abcdbcdecdefdefgefghfghighijhijkijkljklmklmnlmnomnopnopq"),
        "248d6a61d20638b8e5c026930c3e6039a33ce45964ff2167f6ecedd419db06c1"
    );
}

#[test]
#[serial]
fn sha_iter() {
    let input = MultiTestSpec::ShaDigestIter {
        data: Vec::from([0u8; 32]),
        num_iter: 1500,
    };
    let env = ExecutorEnv::builder()
        .write(&input)
        .unwrap()
        .build()
        .unwrap();
    let mut exec = ExecutorImpl::from_elf(env, MULTI_TEST_ELF).unwrap();
    let session = exec.run().unwrap();
    let receipt = session.prove().unwrap();
    let digest = Digest::try_from(receipt.journal).unwrap();
    assert_eq!(
        hex::encode(digest),
        "9d4d1940b5c0c6d09c10add9631806f9df9467884d3e9ce4a147113e27f5c02a"
    )
}

#[test]
fn bigint_accel() {
    let cases = testutils::generate_bigint_test_cases(&mut rand::thread_rng(), 10);
    for case in cases {
        println!("Running BigInt circuit test case: {:08x?}", case);
        let input = MultiTestSpec::BigInt {
            x: case.x,
            y: case.y,
            modulus: case.modulus,
        };

        let env = ExecutorEnv::builder()
            .write(&input)
            .unwrap()
            .build()
            .unwrap();
        let mut exec = ExecutorImpl::from_elf(env, MULTI_TEST_ELF).unwrap();
        let session = exec.run().unwrap();
        let receipt = session.prove().unwrap();
        let expected = case.expected();
        let expected: &[u8] = bytemuck::cast_slice(expected.as_slice());
        assert_eq!(receipt.journal, expected);
    }
}

#[test]
#[serial]
fn memory_io() {
    fn is_fault_proof(receipt: Result<Receipt>) -> bool {
        // this if statement will be removed once this feature is more mature
        if !cfg!(feature = "fault-proof") {
            return receipt.is_err();
        }
        let receipt = receipt.unwrap();
        match receipt.verify(MULTI_TEST_ID) {
            Err(VerificationError::ValidFaultReceipt) => true,
            _ => false,
        }
    }

    fn run_memio(pairs: &[(usize, usize)]) -> Result<Receipt> {
        let input = MultiTestSpec::ReadWriteMem {
            values: pairs
                .iter()
                .cloned()
                .map(|(addr, value)| (addr as u32, value as u32))
                .collect(),
        };
        let env = ExecutorEnv::builder()
            .write(&input)
            .unwrap()
            .build()
            .unwrap();
        let mut exec = ExecutorImpl::from_elf(env, MULTI_TEST_ELF)?;
        let session = match exec.run() {
            Ok(session) => session,
            Err(ExecutorError::Fault(session)) => session,
            Err(ExecutorError::Error(e)) => return Err(e),
        };
        session.prove()
    }

    // Pick a memory position in the middle of the memory space, which is unlikely
    // to be touched by either the stack or heap:
    const POS: usize = crate::align_up(
        (memory::TEXT_START + memory::STACK_TOP) as usize / 2,
        WORD_SIZE,
    );

    // Double writes are fine
    assert!(!is_fault_proof(run_memio(&[(POS, 1), (POS, 1)])));

    // Writes at different addresses are fine
    assert!(!is_fault_proof(run_memio(&[(POS, 1), (POS + 4, 2)])));

    // Aligned write is fine
    assert!(!is_fault_proof(run_memio(&[(POS, 1)])));

    // Unaligned write is bad
    assert!(is_fault_proof(run_memio(&[(POS + 1001, 1)])));

    // Aligned read is fine
    assert!(!is_fault_proof(run_memio(&[(POS, 0)])));

    // Unaligned read is bad
    assert!(is_fault_proof(run_memio(&[(POS + 1, 0)])));
}

#[test]
fn session_events() {
    use std::{cell::RefCell, rc::Rc};

    use risc0_zkvm_methods::HELLO_COMMIT_ELF;

    use crate::{Segment, SessionEvents};

    struct Logger {
        on_pre_prove_segment_flag: Rc<RefCell<bool>>,
        on_post_prove_segment_flag: Rc<RefCell<bool>>,
    }

    impl SessionEvents for Logger {
        fn on_pre_prove_segment(&self, _: &Segment) {
            self.on_pre_prove_segment_flag.replace(true);
        }

        fn on_post_prove_segment(&self, _: &Segment) {
            self.on_post_prove_segment_flag.replace(true);
        }
    }

    let mut exec = ExecutorImpl::from_elf(ExecutorEnv::default(), HELLO_COMMIT_ELF).unwrap();
    let mut session = exec.run().unwrap();
    let on_pre_prove_segment_flag = Rc::new(RefCell::new(false));
    let on_post_prove_segment_flag = Rc::new(RefCell::new(false));
    let logger = Logger {
        on_pre_prove_segment_flag: on_pre_prove_segment_flag.clone(),
        on_post_prove_segment_flag: on_post_prove_segment_flag.clone(),
    };
    session.add_hook(logger);
    session.prove().unwrap();
    assert_eq!(session.hooks.len(), 1);
    assert_eq!(on_pre_prove_segment_flag.take(), true);
    assert_eq!(on_post_prove_segment_flag.take(), true);
}

// These tests come from:
// https://github.com/riscv-software-src/riscv-tests
// They were built using the toolchain from:
// https://github.com/risc0/toolchain/releases/tag/2022.03.25
mod riscv {
    use crate::{ExecutorEnv, ExecutorImpl, MemoryImage, Program};

    fn run_test(test_name: &str) {
        use std::io::Read;

        use flate2::read::GzDecoder;
        use risc0_zkvm_platform::{memory::GUEST_MAX_MEM, PAGE_SIZE};
        use tar::Archive;

        let bytes = include_bytes!("../testdata/riscv-tests.tgz");
        let gz = GzDecoder::new(&bytes[..]);
        let mut tar = Archive::new(gz);
        for entry in tar.entries().unwrap() {
            let mut entry = entry.unwrap();
            if !entry.header().entry_type().is_file() {
                continue;
            }
            let path = entry.path().unwrap();
            let filename = path.file_name().unwrap().to_str().unwrap();
            if filename != test_name {
                continue;
            }
            let mut elf = Vec::new();
            entry.read_to_end(&mut elf).unwrap();

            let program = Program::load_elf(elf.as_slice(), GUEST_MAX_MEM as u32).unwrap();
            let image = MemoryImage::new(&program, PAGE_SIZE as u32).unwrap();

            let env = ExecutorEnv::default();
            let mut exec = ExecutorImpl::new(env, image).unwrap();
            let session = exec.run().unwrap();
            session.prove().unwrap();
        }
    }

    macro_rules! test_case {
        ($func_name:ident) => {
            #[test_log::test]
            #[cfg_attr(feature = "cuda", serial_test::serial)]
            fn $func_name() {
                run_test(stringify!($func_name));
            }
        };
    }

    test_case!(add);
    test_case!(addi);
    test_case!(and);
    test_case!(andi);
    test_case!(auipc);
    test_case!(beq);
    test_case!(bge);
    test_case!(bgeu);
    test_case!(blt);
    test_case!(bltu);
    test_case!(bne);
    test_case!(div);
    test_case!(divu);
    test_case!(jal);
    test_case!(jalr);
    test_case!(lb);
    test_case!(lbu);
    test_case!(lh);
    test_case!(lhu);
    test_case!(lui);
    test_case!(lw);
    test_case!(mul);
    test_case!(mulh);
    test_case!(mulhsu);
    test_case!(mulhu);
    test_case!(or);
    test_case!(ori);
    test_case!(rem);
    test_case!(remu);
    test_case!(sb);
    test_case!(sh);
    test_case!(simple);
    test_case!(sll);
    test_case!(slli);
    test_case!(slt);
    test_case!(slti);
    test_case!(sltiu);
    test_case!(sltu);
    test_case!(sra);
    test_case!(srai);
    test_case!(srl);
    test_case!(srli);
    test_case!(sub);
    test_case!(sw);
    test_case!(xor);
    test_case!(xori);
}

#[cfg(feature = "docker")]
mod docker {
<<<<<<< HEAD
    use crate::{ExecutorEnv, ExecutorImpl, ExitCode};
=======
>>>>>>> 33f95369
    use risc0_zkvm_methods::{multi_test::MultiTestSpec, MULTI_TEST_ELF};

    use crate::{serde::to_vec, ExecutorEnv, ExecutorImpl, ExitCode};

    #[test]
    fn pause_continue() {
        let env = ExecutorEnv::builder()
            .write(&MultiTestSpec::PauseContinue)
            .unwrap()
            .build()
            .unwrap();
        let mut exec = ExecutorImpl::from_elf(env, MULTI_TEST_ELF).unwrap();

        // Run until sys_pause
        let session = exec.run().unwrap();
        assert_eq!(session.segments.len(), 1);
        assert_eq!(session.exit_code, ExitCode::Paused(0));
        let receipt = session.prove().unwrap();
        let segments = receipt.inner.flat().unwrap();
        assert_eq!(segments.len(), 1);
        assert_eq!(segments[0].index, 0);

        // Run until sys_halt
        let session = exec.run().unwrap();
        assert_eq!(session.exit_code, ExitCode::Halted(0));
        session.prove().unwrap();
    }

    #[test]
    fn continuation() {
        const COUNT: usize = 2; // Number of total chunks to aim for.
        let segment_limit_po2 = 16; // 64k cycles
        let cycles = 1 << segment_limit_po2;

        let env = ExecutorEnv::builder()
            .write(&MultiTestSpec::BusyLoop { cycles })
            .unwrap()
            .segment_limit_po2(segment_limit_po2)
            .build()
            .unwrap();
        let mut exec = ExecutorImpl::from_elf(env, MULTI_TEST_ELF).unwrap();
        let session = exec.run().unwrap();
        let segments = session.resolve().unwrap();
        assert_eq!(segments.len(), COUNT);

        let (final_segment, segments) = segments.split_last().unwrap();
        for segment in segments {
            assert_eq!(segment.exit_code, ExitCode::SystemSplit);
        }
        assert_eq!(final_segment.exit_code, ExitCode::Halted(0));

        let receipt = session.prove().unwrap();
        for (idx, receipt) in receipt.inner.flat().unwrap().iter().enumerate() {
            assert_eq!(receipt.index, idx as u32);
        }
    }
}<|MERGE_RESOLUTION|>--- conflicted
+++ resolved
@@ -376,13 +376,9 @@
 
 #[cfg(feature = "docker")]
 mod docker {
-<<<<<<< HEAD
+    use risc0_zkvm_methods::{multi_test::MultiTestSpec, MULTI_TEST_ELF};
+
     use crate::{ExecutorEnv, ExecutorImpl, ExitCode};
-=======
->>>>>>> 33f95369
-    use risc0_zkvm_methods::{multi_test::MultiTestSpec, MULTI_TEST_ELF};
-
-    use crate::{serde::to_vec, ExecutorEnv, ExecutorImpl, ExitCode};
 
     #[test]
     fn pause_continue() {
