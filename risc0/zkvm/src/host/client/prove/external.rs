--- conflicted
+++ resolved
@@ -20,8 +20,8 @@
 
 use super::{Executor, Prover, ProverOpts};
 use crate::{
-    host::api::AssetRequest, sha::Digestible, ApiClient, Asset, ExecutorEnv, Receipt, SessionInfo,
-    VerifierContext,
+    compute_image_id, host::api::AssetRequest, sha::Digestible, ApiClient, Asset, ExecutorEnv,
+    Receipt, SessionInfo, VerifierContext,
 };
 
 /// An implementation of a [Prover] that runs proof workloads via an external
@@ -42,36 +42,6 @@
 }
 
 impl Prover for ExternalProver {
-<<<<<<< HEAD
-=======
-    fn prove(
-        &self,
-        env: ExecutorEnv<'_>,
-        ctx: &VerifierContext,
-        opts: &ProverOpts,
-        image: MemoryImage,
-    ) -> Result<Receipt> {
-        tracing::debug!("Launching {}", &self.r0vm_path.to_string_lossy());
-
-        let image_id = image.compute_id()?;
-        let client = ApiClient::new_sub_process(&self.r0vm_path)?;
-        let receipt = client.prove(&env, opts.clone(), image.into())?;
-        if opts.prove_guest_errors {
-            receipt.verify_integrity_with_context(ctx)?;
-            ensure!(
-                receipt.get_claim()?.pre.digest() == image_id,
-                "received unexpected image ID: expected {}, found {}",
-                hex::encode(&image_id),
-                hex::encode(&receipt.get_claim()?.pre.digest())
-            );
-        } else {
-            receipt.verify_with_context(ctx, image_id)?;
-        }
-
-        Ok(receipt)
-    }
-
->>>>>>> 6ab6a551
     fn prove_elf_with_ctx(
         &self,
         env: ExecutorEnv<'_>,
@@ -81,9 +51,7 @@
     ) -> Result<Receipt> {
         tracing::debug!("Launching {}", &self.r0vm_path.to_string_lossy());
 
-        let program = Program::load_elf(elf, GUEST_MAX_MEM as u32)?;
-        let image = MemoryImage::new(&program, PAGE_SIZE as u32)?;
-        let image_id = image.compute_id()?;
+        let image_id = compute_image_id(elf)?;
         let client = ApiClient::new_sub_process(&self.r0vm_path)?;
         let binary = Asset::Inline(elf.to_vec().into());
         let receipt = client.prove(&env, opts.clone(), binary)?;
