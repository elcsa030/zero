// Copyright 2024 RISC Zero, Inc.
//
// Licensed under the Apache License, Version 2.0 (the "License");
// you may not use this file except in compliance with the License.
// You may obtain a copy of the License at
//
//     http://www.apache.org/licenses/LICENSE-2.0
//
// Unless required by applicable law or agreed to in writing, software
// distributed under the License is distributed on an "AS IS" BASIS,
// WITHOUT WARRANTIES OR CONDITIONS OF ANY KIND, either express or implied.
// See the License for the specific language governing permissions and
// limitations under the License.

use anyhow::{bail, Result};

use super::{Executor, Prover, ProverOpts};
use crate::{
<<<<<<< HEAD
    get_prover_server, host::server::session::NullSegmentRef, ExecutorEnv, ExecutorImpl, ProveInfo,
    SegmentInfo, SessionInfo, VerifierContext,
=======
    get_prover_server, host::server::session::NullSegmentRef, ExecutorEnv, ExecutorImpl,
    InnerReceipt, Receipt, SegmentInfo, SessionInfo, VerifierContext,
>>>>>>> 60d0eee5
};

/// A [Prover] implementation that selects a [crate::ProverServer] by calling
/// [get_prover_server].
pub struct LocalProver {
    name: String,
}

impl LocalProver {
    /// Construct a [LocalProver].
    pub fn new(name: &str) -> Self {
        Self {
            name: name.to_string(),
        }
    }
}

impl Prover for LocalProver {
    fn prove_with_ctx(
        &self,
        env: ExecutorEnv<'_>,
        ctx: &VerifierContext,
        elf: &[u8],
        opts: &ProverOpts,
    ) -> Result<ProveInfo> {
        get_prover_server(opts)?.prove_with_ctx(env, ctx, elf)
    }

    fn get_name(&self) -> String {
        self.name.clone()
    }

    fn compress(&self, opts: &ProverOpts, receipt: &Receipt) -> Result<Receipt> {
        match receipt.inner {
            InnerReceipt::Succinct(_) | InnerReceipt::Compact(_) => Ok(receipt.clone()),
            InnerReceipt::Composite(ref inner) => Ok(Receipt {
                inner: InnerReceipt::Succinct(get_prover_server(opts)?.compress(&inner)?),
                journal: receipt.journal.clone(),
            }),
            InnerReceipt::Fake { .. } => {
                bail!("BonsaiProver does not support compress on a composite receipt")
            }
        }
    }
}

impl Executor for LocalProver {
    fn execute(&self, env: ExecutorEnv<'_>, elf: &[u8]) -> Result<SessionInfo> {
        let mut exec = ExecutorImpl::from_elf(env, elf)?;
        let mut segments = Vec::new();
        let session = exec.run_with_callback(|segment| {
            segments.push(SegmentInfo {
                po2: segment.inner.po2 as u32,
                cycles: segment.inner.insn_cycles as u32,
            });
            Ok(Box::new(NullSegmentRef))
        })?;
        Ok(SessionInfo {
            segments,
            journal: session.journal.unwrap_or_default().into(),
            exit_code: session.exit_code,
        })
    }
}<|MERGE_RESOLUTION|>--- conflicted
+++ resolved
@@ -16,13 +16,8 @@
 
 use super::{Executor, Prover, ProverOpts};
 use crate::{
-<<<<<<< HEAD
-    get_prover_server, host::server::session::NullSegmentRef, ExecutorEnv, ExecutorImpl, ProveInfo,
-    SegmentInfo, SessionInfo, VerifierContext,
-=======
     get_prover_server, host::server::session::NullSegmentRef, ExecutorEnv, ExecutorImpl,
-    InnerReceipt, Receipt, SegmentInfo, SessionInfo, VerifierContext,
->>>>>>> 60d0eee5
+    InnerReceipt, ProveInfo, Receipt, SegmentInfo, SessionInfo, VerifierContext,
 };
 
 /// A [Prover] implementation that selects a [crate::ProverServer] by calling
