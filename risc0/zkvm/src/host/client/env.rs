--- conflicted
+++ resolved
@@ -48,14 +48,9 @@
 #[derive(Clone, Default)]
 pub struct ExecutorEnv<'a> {
     pub(crate) env_vars: HashMap<String, String>,
-<<<<<<< HEAD
+    pub(crate) args: Vec<String>,
     pub(crate) segment_limit_po2: Option<u32>,
     pub(crate) session_limit: Option<u64>,
-=======
-    pub(crate) args: Vec<String>,
-    pub(crate) segment_limit_po2: Option<usize>,
-    pub(crate) session_limit: Option<usize>,
->>>>>>> 979c8eac
     pub(crate) posix_io: Rc<RefCell<PosixIo<'a>>>,
     pub(crate) slice_io: Rc<RefCell<SliceIoTable<'a>>>,
     pub(crate) input: Vec<u8>,
