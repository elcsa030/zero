// Copyright 2023 RISC Zero, Inc.
//
// Licensed under the Apache License, Version 2.0 (the "License");
// you may not use this file except in compliance with the License.
// You may obtain a copy of the License at
//
//     http://www.apache.org/licenses/LICENSE-2.0
//
// Unless required by applicable law or agreed to in writing, software
// distributed under the License is distributed on an "AS IS" BASIS,
// WITHOUT WARRANTIES OR CONDITIONS OF ANY KIND, either express or implied.
// See the License for the specific language governing permissions and
// limitations under the License.

//! This module defines the [ExecutorEnv] and [ExecutorEnvBuilder].

use std::{
    cell::RefCell,
    collections::HashMap,
    io::{BufRead, BufReader, Cursor, Read, Write},
<<<<<<< HEAD
    mem,
    path::PathBuf,
=======
    path::{Path, PathBuf},
>>>>>>> aa2c8025
    rc::Rc,
};

use anyhow::Result;
use bytemuck::Pod;
use bytes::Bytes;
use risc0_zkvm_platform::{self, fileno};
use serde::Serialize;

use crate::serde::to_vec;
use crate::{
    host::client::{
        exec::TraceEvent,
        posix_io::PosixIo,
        slice_io::{slice_io_from_fn, SliceIo, SliceIoTable},
    },
    Assumption,
};

/// A builder pattern used to construct an [ExecutorEnv].
#[derive(Default)]
pub struct ExecutorEnvBuilder<'a> {
    inner: ExecutorEnv<'a>,
}

/// A callback used to collect [TraceEvent]s.
pub type TraceCallback<'a> = dyn FnMut(TraceEvent) -> Result<()> + 'a;

/// Container for assumptions in the executor environment.
#[derive(Debug, Default)]
pub(crate) struct Assumptions {
    pub(crate) cached: Vec<Assumption>,
    pub(crate) accessed: Vec<Assumption>,
}

/// The [crate::Executor] is configured from this object.
///
/// The executor environment holds configuration details that inform how the
/// guest environment is set up prior to guest program execution.
#[derive(Default)]
pub struct ExecutorEnv<'a> {
    pub(crate) env_vars: HashMap<String, String>,
    pub(crate) args: Vec<String>,
    pub(crate) segment_limit_po2: Option<u32>,
    pub(crate) session_limit: Option<u64>,
    pub(crate) posix_io: Rc<RefCell<PosixIo<'a>>>,
    pub(crate) slice_io: Rc<RefCell<SliceIoTable<'a>>>,
    pub(crate) input: Vec<u8>,
    pub(crate) trace: Option<Rc<RefCell<TraceCallback<'a>>>>,
    pub(crate) assumptions: Rc<RefCell<Assumptions>>,
    pub(crate) segment_path: Option<PathBuf>,
}

impl<'a> ExecutorEnv<'a> {
    /// Construct a [ExecutorEnvBuilder].
    ///
    /// # Example
    ///
    /// ```
    /// use risc0_zkvm::ExecutorEnv;
    ///
    /// let env = ExecutorEnv::builder().build();
    /// ```
    pub fn builder() -> ExecutorEnvBuilder<'a> {
        ExecutorEnvBuilder::default()
    }
}

impl<'a> ExecutorEnvBuilder<'a> {
    /// Finalize this builder to construct an [ExecutorEnv].
    ///
    /// # Example
    ///
    /// ```
    /// use risc0_zkvm::ExecutorEnv;
    ///
    /// let env = ExecutorEnv::builder().build().unwrap();
    /// ```
    ///
    /// After calling `build`, the [ExecutorEnvBuilder] will be reset to
    /// default.
    pub fn build(&mut self) -> Result<ExecutorEnv<'a>> {
        let inner = mem::take(&mut self.inner);

        if !inner.input.is_empty() {
            let reader = Cursor::new(inner.input.clone());
            inner
                .posix_io
                .borrow_mut()
                .with_read_fd(fileno::STDIN, reader);
        }

        Ok(inner)
    }

    /// Set a segment limit, specified in powers of 2 cycles.
    ///
    /// Given value must be between [risc0_zkp::MIN_CYCLES_PO2] and
    /// [risc0_zkp::MAX_CYCLES_PO2] (inclusive).
    pub fn segment_limit_po2(&mut self, limit: u32) -> &mut Self {
        self.inner.segment_limit_po2 = Some(limit);
        self
    }

    /// Set a session limit, specified in number of cycles.
    ///
    /// # Example
    ///
    /// ```
    /// use risc0_zkvm::ExecutorEnv;
    ///
    /// let env = ExecutorEnv::builder()
    ///     .session_limit(Some(32 * 1024 * 1024)) // 32M cycles
    ///     .build()
    ///     .unwrap();
    /// ```
    pub fn session_limit(&mut self, limit: Option<u64>) -> &mut Self {
        self.inner.session_limit = limit;
        self
    }

    /// Add environment variables to the guest environment.
    ///
    /// # Example
    ///
    /// ```
    /// use std::collections::HashMap;
    /// use risc0_zkvm::ExecutorEnv;
    ///
    /// let mut vars = HashMap::new();
    /// vars.insert("VAR1".to_string(), "SOME_VALUE".to_string());
    /// vars.insert("VAR2".to_string(), "SOME_VALUE".to_string());
    ///
    /// let env = ExecutorEnv::builder()
    ///     .env_vars(vars)
    ///     .build()
    ///     .unwrap();
    /// ```
    pub fn env_vars(&mut self, vars: HashMap<String, String>) -> &mut Self {
        self.inner.env_vars = vars;
        self
    }

    /// Add an argument array to the guest environment.
    ///
    /// # Example
    /// ```
    /// # use risc0_zkvm::ExecutorEnv;
    ///
    /// let env = ExecutorEnv::builder()
    ///     .args(&["grep".to_string(), "-c".to_string(), "foo".to_string(), "-".to_string()])
    ///     .build()
    ///     .unwrap();
    /// ```
    pub fn args(&mut self, args: &[String]) -> &mut Self {
        self.inner.args.extend_from_slice(args);
        self
    }

    /// Add an environment variable to the guest environment.
    ///
    /// # Example
    ///
    /// ```
    /// use risc0_zkvm::ExecutorEnv;
    ///
    /// let env = ExecutorEnv::builder()
    ///     .env_var("VAR1", "SOME_VALUE")
    ///     .build()
    ///     .unwrap();
    /// ```
    pub fn env_var(&mut self, name: &str, val: &str) -> &mut Self {
        self.inner
            .env_vars
            .insert(name.to_string(), val.to_string());
        self
    }

    /// Write input data to the zkVM guest stdin.
    ///
    /// This function will serialize `data` using a zkVM-optimized codec that
    /// can be deserialized in the guest with a corresponding `env::read` with
    /// the same data type.
    ///
    /// # Example
    ///
    /// ```
    /// use risc0_zkvm::ExecutorEnv;
    /// use serde::Serialize;
    ///
    /// #[derive(Serialize)]
    /// struct Input {
    ///     a: u32,
    ///     b: u32,
    /// }
    ///
    /// let input1 = Input{ a: 1, b: 2 };
    /// let input2 = Input{ a: 3, b: 4 };
    /// let env = ExecutorEnv::builder()
    ///     .write(&input1).unwrap()
    ///     .write(&input2).unwrap()
    ///     .build()
    ///     .unwrap();
    /// ```
    pub fn write<T: Serialize>(&mut self, data: &T) -> Result<&mut Self> {
        Ok(self.write_slice(&to_vec(data)?))
    }

    /// Write input data to the zkVM guest stdin.
    ///
    /// This function writes a slice directly to the underlying buffer. A
    /// corresponding `env::read_slice` can be used within the guest to read the
    /// data.
    ///
    /// # Example
    ///
    /// ```
    /// use risc0_zkvm::ExecutorEnv;
    ///
    /// let slice1 = [0, 1, 2, 3];
    /// let slice2 = [3, 2, 1, 0];
    /// let env = ExecutorEnv::builder()
    ///     .write_slice(&slice1)
    ///     .write_slice(&slice2)
    ///     .build()
    ///     .unwrap();
    /// ```
    pub fn write_slice<T: Pod>(&mut self, slice: &[T]) -> &mut Self {
        self.inner
            .input
            .extend_from_slice(bytemuck::cast_slice(slice));
        self
    }

    /// Add a posix-style standard input.
    pub fn stdin(&mut self, reader: impl Read + 'a) -> &mut Self {
        self.read_fd(fileno::STDIN, BufReader::new(reader))
    }

    /// Add a posix-style standard output.
    pub fn stdout(&mut self, writer: impl Write + 'a) -> &mut Self {
        self.write_fd(fileno::STDOUT, writer)
    }

    /// Add a posix-style standard error.
    pub fn stderr(&mut self, writer: impl Write + 'a) -> &mut Self {
        self.write_fd(fileno::STDERR, writer)
    }

    /// Add a posix-style file descriptor for reading.
    pub fn read_fd(&mut self, fd: u32, reader: impl BufRead + 'a) -> &mut Self {
        self.inner.posix_io.borrow_mut().with_read_fd(fd, reader);
        self
    }

    /// Add a posix-style file descriptor for writing.
    pub fn write_fd(&mut self, fd: u32, writer: impl Write + 'a) -> &mut Self {
        self.inner.posix_io.borrow_mut().with_write_fd(fd, writer);
        self
    }

    /// Add a handler for simple I/O handling.
    pub fn slice_io(&mut self, channel: &str, handler: impl SliceIo + 'a) -> &mut Self {
        self.inner
            .slice_io
            .borrow_mut()
            .with_handler(channel, handler);
        self
    }

    /// Add a handler for simple I/O handling.
    pub fn io_callback<C: AsRef<str>>(
        &mut self,
        channel: C,
        callback: impl Fn(Bytes) -> Result<Bytes> + 'a,
    ) -> &mut Self {
        self.inner
            .slice_io
            .borrow_mut()
            .with_handler(channel.as_ref(), slice_io_from_fn(callback));
        self
    }

    /// Add an [Assumption] to the [ExecutorEnv] associated assumptions.
    ///
    /// During execution, when the guest calls `env::verify` or
    /// `env::verify_integrity`, this collection will be searched for an
    /// [Assumption] that corresponds the verification call.
    pub fn add_assumption(&mut self, assumption: Assumption) -> &mut Self {
        self.inner.assumptions.borrow_mut().cached.push(assumption);
        self
    }

    /// Add a callback handler for raw trace messages.
    pub fn trace_callback(
        &mut self,
        callback: impl FnMut(TraceEvent) -> Result<()> + 'a,
    ) -> &mut Self {
        self.inner.trace = Some(Rc::new(RefCell::new(callback)));
        self
    }

    /// Set the path where segments will be stored.
    pub fn segment_path<P: AsRef<Path>>(&mut self, path: P) -> &mut Self {
        self.inner.segment_path = Some(path.as_ref().to_path_buf());
        self
    }
}<|MERGE_RESOLUTION|>--- conflicted
+++ resolved
@@ -18,12 +18,8 @@
     cell::RefCell,
     collections::HashMap,
     io::{BufRead, BufReader, Cursor, Read, Write},
-<<<<<<< HEAD
     mem,
     path::PathBuf,
-=======
-    path::{Path, PathBuf},
->>>>>>> aa2c8025
     rc::Rc,
 };
 
