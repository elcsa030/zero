--- conflicted
+++ resolved
@@ -27,13 +27,8 @@
     ProverOpts as RecursionProverOpts,
 };
 use crate::{
-<<<<<<< HEAD
-    get_prover_server, ExecutorEnv, ExecutorImpl, InnerReceipt, ProverOpts, Receipt,
-    SegmentReceipt, Session, VerifierContext, ALLOWED_IDS_ROOT,
-=======
     default_prover, get_prover_server, ExecutorEnv, ExecutorImpl, InnerReceipt, ProverOpts,
-    Receipt, SegmentReceipt, Session, VerifierContext,
->>>>>>> 67e2f7ca
+    Receipt, SegmentReceipt, Session, VerifierContext, ALLOWED_IDS_ROOT,
 };
 
 // Failure on older mac minis in the lab with Intel UHD 630 graphics:
@@ -258,7 +253,14 @@
     );
 
     receipt.verify(MULTI_TEST_ID).unwrap();
-<<<<<<< HEAD
+
+    // These tests take a long time. Since we have the composition receipt, test the prover trait's compress function
+    let prover = default_prover();
+
+    let succinct_receipt = prover
+        .compress(&ProverOpts::default(), &composition_receipt)
+        .unwrap();
+    succinct_receipt.verify(MULTI_TEST_ID).unwrap();
 }
 
 #[test]
@@ -270,14 +272,4 @@
         ALLOWED_IDS_ROOT,
         "88c1f749250aba181168c33839d7a351671e7a5b7f3e746dde91ef6c6e9ef344"
     );
-=======
-
-    // These tests take a long time. Since we have the composition receipt, test the prover trait's compress function
-    let prover = default_prover();
-
-    let succinct_receipt = prover
-        .compress(&ProverOpts::default(), &composition_receipt)
-        .unwrap();
-    succinct_receipt.verify(MULTI_TEST_ID).unwrap();
->>>>>>> 67e2f7ca
 }