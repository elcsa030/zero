// Copyright 2024 RISC Zero, Inc.
//
// Licensed under the Apache License, Version 2.0 (the "License");
// you may not use this file except in compliance with the License.
// You may obtain a copy of the License at
//
//     http://www.apache.org/licenses/LICENSE-2.0
//
// Unless required by applicable law or agreed to in writing, software
// distributed under the License is distributed on an "AS IS" BASIS,
// WITHOUT WARRANTIES OR CONDITIONS OF ANY KIND, either express or implied.
// See the License for the specific language governing permissions and
// limitations under the License.

use risc0_circuit_recursion::CircuitImpl;
use risc0_zkp::{
    adapter::CircuitInfo,
    core::digest::{Digest, DIGEST_WORDS},
    field::baby_bear::BabyBearElem,
};
use risc0_zkvm_methods::{multi_test::MultiTestSpec, MULTI_TEST_ELF, MULTI_TEST_ID};
use serial_test::serial;
use test_log::test;

use super::{
<<<<<<< HEAD
    identity_p254, join, lift, prove::poseidon2_hal_pair, Prover,
    ProverOpts,
=======
    identity_p254, join, lift, prove::poseidon254_hal_pair, prove::poseidon2_hal_pair, Prover,
    ProverOpts as RecursionProverOpts,
>>>>>>> 4619eafd
};
use crate::{
    get_prover_server, ExecutorEnv, ExecutorImpl, InnerReceipt, ProverOpts, Receipt,
    SegmentReceipt, Session, VerifierContext,
};

// Failure on older mac minis in the lab with Intel UHD 630 graphics:
// (signal: 11, SIGSEGV: invalid memory reference)
#[cfg_attr(
    not(all(feature = "metal", target_os = "macos", target_arch = "x86_64")),
    test
)]
#[serial]
fn test_recursion() {
    use risc0_zkp::core::{digest::Digest, hash::poseidon2::Poseidon2HashSuite};

    let suite = Poseidon2HashSuite::new_suite();
    let hal_pair = poseidon2_hal_pair();
    let (hal, circuit_hal) = (hal_pair.hal.as_ref(), hal_pair.circuit_hal.as_ref());

    // First, run the simple test of the recursion circuit.  This
    // control tree just combines two hashes.
    let digest1 = Digest::from([0, 1, 2, 3, 4, 5, 6, 7]);
    let digest2 = Digest::from([8, 9, 10, 11, 12, 13, 14, 15]);
    let expected = suite.hashfn.hash_pair(&digest1, &digest2);
    let mut prover =
        Prover::new_test_recursion_circuit([&digest1, &digest2], RecursionProverOpts::default())
            .unwrap();
    let receipt = prover
        .run_with_hal(hal, circuit_hal)
        .expect("Running prover failed");

    // Uncomment to write seal...
    // let seal : Vec<u8> = bytemuck::cast_slice(receipt.seal.as_slice()).into();
    // std::fs::write("recursion.seal", seal);

    const DIGEST_SHORTS: usize = DIGEST_WORDS * 2;
    assert_eq!(CircuitImpl::OUTPUT_SIZE, DIGEST_SHORTS * 2);
    let output_elems: &[BabyBearElem] =
        bytemuck::cast_slice(&receipt.seal[..CircuitImpl::OUTPUT_SIZE]);
    let output_digest = shorts_to_digest(&output_elems[DIGEST_SHORTS..2 * DIGEST_SHORTS]);

    tracing::debug!("Receipt output: {:?}", output_digest);
    assert_eq!(output_digest, *expected);
}

// Failure on older mac minis in the lab with Intel UHD 630 graphics:
// (signal: 11, SIGSEGV: invalid memory reference)
#[cfg_attr(
    not(all(feature = "metal", target_os = "macos", target_arch = "x86_64")),
    test
)]
#[serial]
fn test_recursion_poseidon2() {
    use risc0_zkp::core::{digest::Digest, hash::poseidon2::Poseidon2HashSuite};

    let suite = Poseidon2HashSuite::new_suite();
    let hal_pair = poseidon2_hal_pair();
    let (hal, circuit_hal) = (hal_pair.hal.as_ref(), hal_pair.circuit_hal.as_ref());

    // First, run the simple test of the recursion circuit.  This
    // control tree just combines two hashes.
    let digest1 = Digest::from([0, 1, 2, 3, 4, 5, 6, 7]);
    let digest2 = Digest::from([8, 9, 10, 11, 12, 13, 14, 15]);
    let expected = suite.hashfn.hash_pair(&digest1, &digest2);
    let mut prover =
        Prover::new_test_recursion_circuit([&digest1, &digest2], RecursionProverOpts::default())
            .unwrap();

    tracing::info!("Begin");
    let receipt = prover
        .run_with_hal(hal, circuit_hal)
        .expect("Running prover failed");
    tracing::info!("End");

    // Uncomment to write seal...
    // let seal : Vec<u8> = bytemuck::cast_slice(receipt.seal.as_slice()).into();
    // std::fs::write("recursion.seal", seal);

    const DIGEST_SHORTS: usize = DIGEST_WORDS * 2;
    assert_eq!(CircuitImpl::OUTPUT_SIZE, DIGEST_SHORTS * 2);
    let output_elems: &[BabyBearElem] =
        bytemuck::cast_slice(&receipt.seal[..CircuitImpl::OUTPUT_SIZE]);
    let output_digest = shorts_to_digest(&output_elems[DIGEST_SHORTS..2 * DIGEST_SHORTS]);

    tracing::debug!("Receipt output: {:?}", output_digest);
    assert_eq!(output_digest, *expected);
}

fn shorts_to_digest(elems: &[BabyBearElem]) -> Digest {
    let words: Vec<u32> = elems
        .chunks_exact(2)
        .map(|shortpair| {
            let [a, b] = shortpair else { unreachable!() };
            ((u64::from(*b) << 16) + u64::from(*a)) as u32
        })
        .collect();
    Digest::try_from(words.as_slice()).unwrap()
}

fn generate_busy_loop_segments(hashfn: &str) -> (Session, Vec<SegmentReceipt>) {
    let segment_limit_po2 = 16; // 64k cycles
    let cycles = 1 << segment_limit_po2;
    let env = ExecutorEnv::builder()
        .write(&MultiTestSpec::BusyLoop { cycles })
        .unwrap()
        .segment_limit_po2(segment_limit_po2)
        .build()
        .unwrap();

    tracing::info!("Executing rv32im");
    let mut exec = ExecutorImpl::from_elf(env, MULTI_TEST_ELF).unwrap();
    let session = exec.run().unwrap();

    let opts = ProverOpts {
        hashfn: hashfn.to_string(),
        prove_guest_errors: false,
    };
    let prover = get_prover_server(&opts).unwrap();

    tracing::info!("Proving rv32im");
    let ctx = VerifierContext::default();
    let segment_receipts = session
        .segments
        .iter()
        .map(|x| x.resolve().unwrap())
        .map(|x| prover.prove_segment(&ctx, &x).unwrap())
        .collect();
    tracing::info!("Done proving rv32im");

    (session, segment_receipts)
}

#[cfg_attr(
    not(all(feature = "metal", target_os = "macos", target_arch = "x86_64")),
    test
)]
#[serial]
fn test_recursion_lift_join_identity_e2e() {
    // Prove the base case
    let (session, segments) = generate_busy_loop_segments("poseidon2");

    // Lift and join them  all (and verify)
    let mut rollup = lift(&segments[0]).unwrap();
    tracing::info!("Lift claim = {:?}", rollup.claim);
    let ctx = VerifierContext::default();
    for receipt in &segments[1..] {
        let rec_receipt = lift(receipt).unwrap();
        tracing::info!("Lift claim = {:?}", rec_receipt.claim);
        rec_receipt.verify_integrity_with_context(&ctx).unwrap();
        rollup = join(&rollup, &rec_receipt).unwrap();
        tracing::info!("Join claim = {:?}", rollup.claim);
        rollup.verify_integrity_with_context(&ctx).unwrap();
    }

    // Check on stark-to-snark
    // let snark_receipt =
    identity_p254(&rollup).expect("Running prover failed");

    // Uncomment to write seal...
    // let seal: Vec<u8> =
    // bytemuck::cast_slice(snark_receipt.seal.as_slice()).into();
    // std::fs::write("recursion.seal", seal);

    // Validate the Session rollup + journal data
    let rollup_receipt = Receipt::new(
        InnerReceipt::Succinct(rollup),
        session.journal.unwrap().bytes,
    );
    rollup_receipt.verify(MULTI_TEST_ID).unwrap();
}

#[cfg_attr(
    not(all(feature = "metal", target_os = "macos", target_arch = "x86_64")),
    test
)]
#[serial]
fn test_recursion_lift_resolve_e2e() {
<<<<<<< HEAD
    let opts = crate::ProverOpts {
        hashfn: "poseidon2".to_string(),
        prove_guest_errors: false,
    };
=======
    let opts = ProverOpts::default();
>>>>>>> 4619eafd
    let prover = get_prover_server(&opts).unwrap();

    tracing::info!("Proving: echo 'execution A'");
    let env = ExecutorEnv::builder()
        .write(&MultiTestSpec::Echo {
            bytes: b"execution A".to_vec(),
        })
        .unwrap()
        .build()
        .unwrap();
    let assumption_receipt_a = prover.prove(env, MULTI_TEST_ELF).unwrap();
    tracing::info!("Done proving: echo 'execution A'");

    tracing::info!("Proving: echo 'execution B'");
    let env = ExecutorEnv::builder()
        .write(&MultiTestSpec::Echo {
            bytes: b"execution B".to_vec(),
        })
        .unwrap()
        .build()
        .unwrap();
    let assumption_receipt_b = prover.prove(env, MULTI_TEST_ELF).unwrap();
    tracing::info!("Done proving: echo 'execution B'");

    let env = ExecutorEnv::builder()
        .add_assumption(assumption_receipt_a.clone())
        .add_assumption(assumption_receipt_b.clone())
        .write(&MultiTestSpec::SysVerify(vec![
            (MULTI_TEST_ID.into(), b"execution A".to_vec()),
            (MULTI_TEST_ID.into(), b"execution B".to_vec()),
        ]))
        .unwrap()
        .build()
        .unwrap();

    tracing::info!("Proving: sys_verify");
    let composition_receipt = prover.prove(env, MULTI_TEST_ELF).unwrap();
    tracing::info!("Done proving: sys_verify");

    let succinct_receipt = prover
        .compress(&composition_receipt.inner.composite().unwrap())
        .unwrap();

    let receipt = Receipt::new(
        InnerReceipt::Succinct(succinct_receipt),
        composition_receipt.journal.bytes,
    );

    receipt.verify(MULTI_TEST_ID).unwrap();
}<|MERGE_RESOLUTION|>--- conflicted
+++ resolved
@@ -23,13 +23,8 @@
 use test_log::test;
 
 use super::{
-<<<<<<< HEAD
     identity_p254, join, lift, prove::poseidon2_hal_pair, Prover,
-    ProverOpts,
-=======
-    identity_p254, join, lift, prove::poseidon254_hal_pair, prove::poseidon2_hal_pair, Prover,
     ProverOpts as RecursionProverOpts,
->>>>>>> 4619eafd
 };
 use crate::{
     get_prover_server, ExecutorEnv, ExecutorImpl, InnerReceipt, ProverOpts, Receipt,
@@ -208,14 +203,7 @@
 )]
 #[serial]
 fn test_recursion_lift_resolve_e2e() {
-<<<<<<< HEAD
-    let opts = crate::ProverOpts {
-        hashfn: "poseidon2".to_string(),
-        prove_guest_errors: false,
-    };
-=======
     let opts = ProverOpts::default();
->>>>>>> 4619eafd
     let prover = get_prover_server(&opts).unwrap();
 
     tracing::info!("Proving: echo 'execution A'");
