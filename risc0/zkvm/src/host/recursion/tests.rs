--- conflicted
+++ resolved
@@ -114,10 +114,9 @@
     // std::fs::write("recursion.seal", seal);
 
     // Validate the Session rollup + journal data
-<<<<<<< HEAD
-    let rollup_receipt = Receipt::new(InnerReceipt::Succinct(rollup), session.journal.unwrap());
-=======
-    let rollup_receipt = Receipt::new(InnerReceipt::Succinct(rollup), session.journal.bytes);
->>>>>>> aa2c8025
+    let rollup_receipt = Receipt::new(
+        InnerReceipt::Succinct(rollup),
+        session.journal.unwrap().bytes,
+    );
     rollup_receipt.verify(MULTI_TEST_ID).unwrap();
 }