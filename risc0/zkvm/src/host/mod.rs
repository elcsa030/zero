--- conflicted
+++ resolved
@@ -17,12 +17,7 @@
 #[cfg(feature = "client")]
 pub(crate) mod client;
 pub(crate) mod control_id;
-<<<<<<< HEAD
 pub(crate) mod groth16;
-#[cfg(feature = "profiler")]
-pub(crate) mod profiler;
-=======
->>>>>>> cc92fa90
 pub(crate) mod receipt;
 pub(crate) mod recursion;
 #[cfg(feature = "prove")]
