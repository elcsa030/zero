// Copyright 2023 RISC Zero, Inc.
//
// Licensed under the Apache License, Version 2.0 (the "License");
// you may not use this file except in compliance with the License.
// You may obtain a copy of the License at
//
//     http://www.apache.org/licenses/LICENSE-2.0
//
// Unless required by applicable law or agreed to in writing, software
// distributed under the License is distributed on an "AS IS" BASIS,
// WITHOUT WARRANTIES OR CONDITIONS OF ANY KIND, either express or implied.
// See the License for the specific language governing permissions and
// limitations under the License.

//! This module defines [Session] and [Segment] which provides a way to share
//! execution traces between the execution phase and the proving phase.

use alloc::collections::BTreeSet;

use risc0_zkp::core::digest::Digest;
use serde::{Deserialize, Serialize};

use crate::{exec::SyscallRecord, MemoryImage};

/// Indicates how a [Segment] or [Session]'s execution has terminated
#[derive(Clone, Copy, Debug, PartialEq, Serialize, Deserialize)]
pub enum ExitCode {
    /// This indicates when a system-initiated split has occured due to the
    /// segment limit being exceeded.
    SystemSplit(u32),

    /// This indicates that the session limit has been reached.
    SessionLimit,

    /// A user may manually pause a session so that it can be resumed at a later
    /// time.
    Paused,

    /// This indicates normal termination of a program with an interior exit
    /// code returned from the guest.
    Halted(u32),
}

#[derive(Clone, Default, Serialize, Deserialize, Debug)]
pub struct PageFaults {
    pub(crate) reads: BTreeSet<u32>,
    pub(crate) writes: BTreeSet<u32>,
}

/// The execution trace of a program.
///
/// The record of memory transactions of an execution that starts from an
/// initial memory image (which includes the starting PC) and proceeds until
/// either a sys_halt or a sys_pause syscall is encountered. This record is
/// stored as a vector of [Segment]s.
#[derive(Serialize, Deserialize)]
pub struct Session {
    /// The constituent [Segment]s of the Session. The final [Segment] will have
    /// an [ExitCode] of [Halted](ExitCode::Halted), [Paused](ExitCode::Paused),
    /// or [SessionLimit](ExitCode::SessionLimit), and all other [Segment]s (if
    /// any) will have [ExitCode::SystemSplit].
    pub segments: Vec<Segment>,

    /// The data publicly committed by the guest program.
    pub journal: Vec<u8>,

    /// TODO
    pub exit_code: ExitCode,
}

/// The execution trace of a portion of a program.
///
/// The record of memory transactions of an execution that starts from an
/// initial memory image, and proceeds until terminated by the system or user.
/// This represents a chunk of execution work that will be proven in a single
/// call to the ZKP system. It does not necessarily represent an entire program;
/// see [Session] for tracking memory transactions until a user-requested
/// termination.
#[derive(Serialize, Deserialize)]
pub struct Segment {
    pub(crate) pre_image: MemoryImage,
    pub(crate) post_image_id: Digest,
    pub(crate) pc: u32,
    pub(crate) faults: PageFaults,
    pub(crate) syscalls: Vec<SyscallRecord>,
    pub(crate) exit_code: ExitCode,

    /// The number of cycles in powers of 2.
    pub po2: usize,
}

impl Session {
<<<<<<< HEAD
    /// TODO
    pub fn new(segments: Vec<Segment>, journal: Vec<u8>, exit_code: ExitCode) -> Self {
        Self {
            segments,
            journal,
            exit_code,
        }
=======
    /// Create a new Session from its constituent [Segment]s and journal.
    pub fn new(segments: Vec<Segment>, journal: Vec<u8>) -> Self {
        Self { segments, journal }
>>>>>>> 66b7ee4f
    }
}

impl Segment {
    /// Create a new Session from its constituent components.
    pub(crate) fn new(
        pre_image: MemoryImage,
        post_image_id: Digest,
        pc: u32,
        faults: PageFaults,
        syscalls: Vec<SyscallRecord>,
        exit_code: ExitCode,
        po2: usize,
    ) -> Self {
        Self {
            pre_image,
            post_image_id,
            pc,
            faults,
            syscalls,
            exit_code,
            po2,
        }
    }
}<|MERGE_RESOLUTION|>--- conflicted
+++ resolved
@@ -90,7 +90,6 @@
 }
 
 impl Session {
-<<<<<<< HEAD
     /// TODO
     pub fn new(segments: Vec<Segment>, journal: Vec<u8>, exit_code: ExitCode) -> Self {
         Self {
@@ -98,11 +97,6 @@
             journal,
             exit_code,
         }
-=======
-    /// Create a new Session from its constituent [Segment]s and journal.
-    pub fn new(segments: Vec<Segment>, journal: Vec<u8>) -> Self {
-        Self { segments, journal }
->>>>>>> 66b7ee4f
     }
 }
 
