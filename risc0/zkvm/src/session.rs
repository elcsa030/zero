// Copyright 2023 RISC Zero, Inc.
//
// Licensed under the Apache License, Version 2.0 (the "License");
// you may not use this file except in compliance with the License.
// You may obtain a copy of the License at
//
//     http://www.apache.org/licenses/LICENSE-2.0
//
// Unless required by applicable law or agreed to in writing, software
// distributed under the License is distributed on an "AS IS" BASIS,
// WITHOUT WARRANTIES OR CONDITIONS OF ANY KIND, either express or implied.
// See the License for the specific language governing permissions and
// limitations under the License.

//! This module defines [Session] and [Segment] which provides a way to share
//! execution traces between the execution phase and the proving phase.

use alloc::collections::BTreeSet;
use std::{
    fs::File,
    io::{Read, Write},
    path::{Path, PathBuf},
};

use risc0_zkp::core::digest::Digest;
use serde::{Deserialize, Serialize};

use crate::{exec::SyscallRecord, receipt::ExitCode, MemoryImage};

#[derive(Clone, Default, Serialize, Deserialize, Debug)]
pub struct PageFaults {
    pub(crate) reads: BTreeSet<u32>,
    pub(crate) writes: BTreeSet<u32>,
}

/// The execution trace of a program.
///
/// The record of memory transactions of an execution that starts from an
/// initial memory image (which includes the starting PC) and proceeds until
/// either a sys_halt or a sys_pause syscall is encountered. This record is
/// stored as a vector of [Segment]s.
#[derive(Serialize, Deserialize)]
pub struct Session {
    /// The constituent [Segment]s of the Session. The final [Segment] will have
    /// an [ExitCode] of [Halted](ExitCode::Halted), [Paused](ExitCode::Paused),
    /// or [SessionLimit](ExitCode::SessionLimit), and all other [Segment]s (if
    /// any) will have [ExitCode::SystemSplit].
    pub segments: Vec<Box<dyn SegmentRef>>,

    /// The data publicly committed by the guest program.
    pub journal: Vec<u8>,

    /// The [ExitCode] of the session.
    pub exit_code: ExitCode,

<<<<<<< HEAD
    /// The hooks to be called during the proving phase.
    #[serde(skip)]
    pub hooks: Vec<Box<dyn SessionEvents>>,

=======
    /// The session ID (used only for bonsai proving)
    pub bonsai_session_id: Option<String>,
>>>>>>> 8beada1d
}

/// A reference to a [Segment].
///
/// This allows implementors to determine the best way to represent this in an
/// pluggable manner. See the [SimpleSegmentRef] for a very basic
/// implmentation.
#[typetag::serde(tag = "type")]
pub trait SegmentRef: Send {
    /// Resolve this reference into an actual [Segment].
    fn resolve(&self) -> anyhow::Result<Segment>;
}

/// The execution trace of a portion of a program.
///
/// The record of memory transactions of an execution that starts from an
/// initial memory image, and proceeds until terminated by the system or user.
/// This represents a chunk of execution work that will be proven in a single
/// call to the ZKP system. It does not necessarily represent an entire program;
/// see [Session] for tracking memory transactions until a user-requested
/// termination.
#[derive(Clone, Serialize, Deserialize)]
pub struct Segment {
    pub(crate) pre_image: MemoryImage,
    pub(crate) post_image_id: Digest,
    pub(crate) faults: PageFaults,
    pub(crate) syscalls: Vec<SyscallRecord>,
    pub(crate) split_insn: Option<u32>,
    pub(crate) exit_code: ExitCode,

    /// The number of cycles in powers of 2.
    pub po2: usize,

    /// The index of this [Segment] within the [Session]
    pub index: u32,

    /// The number of cycles used to execute instructions.
    pub insn_cycles: usize,
}

/// The Events of [Session]
pub trait SessionEvents {
    /// Fired before the proving of a segment starts.
    #[allow(unused)]
    fn on_pre_prove_segment(&self, segment: &Segment) {}

    /// Fired after the proving of a segment ends.
    #[allow(unused)]
    fn on_post_prove_segment(&self, segment: &Segment) {}
}


impl Session {
    /// Construct a new [Session] from its constituent components.
    pub fn new(segments: Vec<Box<dyn SegmentRef>>, journal: Vec<u8>, exit_code: ExitCode) -> Self {
        Self::new_with_id(segments, journal, exit_code, None)
    }

    /// Construct a new [Session] from its constituent components.
    pub fn new_with_id(
        segments: Vec<Box<dyn SegmentRef>>,
        journal: Vec<u8>,
        exit_code: ExitCode,
        bonsai_session_id: Option<String>,
    ) -> Self {
        Self {
            segments,
            journal,
            exit_code,
<<<<<<< HEAD
            hooks: Vec::new(),
=======
            bonsai_session_id,
>>>>>>> 8beada1d
        }
    }

    /// A convenience method that resolves all [SegmentRef]s and returns the
    /// associated [Segment]s.
    pub fn resolve(&self) -> anyhow::Result<Vec<Segment>> {
        self.segments
            .iter()
            .map(|segment_ref| segment_ref.resolve())
            .collect()
    }

    /// Add a hook to be called during the proving phase.
    pub fn add_hook<E: SessionEvents + 'static>(&mut self, hook: E) {
        self.hooks.push(Box::new(hook));
    }
}

impl Segment {
    /// Create a new [Segment] from its constituent components.
    pub(crate) fn new(
        pre_image: MemoryImage,
        post_image_id: Digest,
        faults: PageFaults,
        syscalls: Vec<SyscallRecord>,
        exit_code: ExitCode,
        split_insn: Option<u32>,
        po2: usize,
        index: u32,
        insn_cycles: usize,
    ) -> Self {
        log::info!("segment[{index}]> reads: {}, writes: {}, exit_code: {exit_code:?}, split_insn: {split_insn:?}, po2: {po2}, insn_cycles: {insn_cycles}",
            faults.reads.len(),
            faults.writes.len(),
        );
        Self {
            pre_image,
            post_image_id,
            faults,
            syscalls,
            exit_code,
            split_insn,
            po2,
            index,
            insn_cycles,
        }
    }
}

/// A very basic implementation of a [SegmentRef].
///
/// The [Segment] itself is stored in this implementation.
#[derive(Clone, Serialize, Deserialize)]
pub struct SimpleSegmentRef {
    segment: Segment,
}

#[typetag::serde]
impl SegmentRef for SimpleSegmentRef {
    fn resolve(&self) -> anyhow::Result<Segment> {
        Ok(self.segment.clone())
    }
}

impl SimpleSegmentRef {
    /// Construct a [SimpleSegmentRef] with the specified [Segment].
    pub fn new(segment: Segment) -> Self {
        Self { segment }
    }
}

/// A basic implementation of a [SegmentRef] that saves the segment to a file
///
/// The [Segment] is stored in a user-specified file in this implementation,
/// and the SegmentRef holds the filename.
///
/// There is an example of using [FileSegmentRef] in [our EVM example]
/// (https://github.com/risc0/risc0/blob/main/examples/zkevm-demo/src/main.rs).
#[derive(Clone, Serialize, Deserialize)]
pub struct FileSegmentRef {
    path: PathBuf,
}

#[typetag::serde]
impl SegmentRef for FileSegmentRef {
    fn resolve(&self) -> anyhow::Result<Segment> {
        let mut contents = Vec::new();
        let mut file = File::open(&self.path)?;
        file.read_to_end(&mut contents)?;
        let segment: Segment = bincode::deserialize(&contents)?;
        Ok(segment)
    }
}

impl FileSegmentRef {
    /// Construct a [FileSegmentRef]
    ///
    /// This builds a FileSegmentRef that stores `segment` in a file at `path`.
    pub fn new(segment: &Segment, path: &Path) -> anyhow::Result<Self> {
        let path = path.join(format!("{}.bincode", segment.index));
        let mut file = File::create(&path)?;
        let contents = bincode::serialize(&segment)?;
        file.write(&contents)?;
        Ok(Self { path })
    }
}<|MERGE_RESOLUTION|>--- conflicted
+++ resolved
@@ -53,15 +53,12 @@
     /// The [ExitCode] of the session.
     pub exit_code: ExitCode,
 
-<<<<<<< HEAD
     /// The hooks to be called during the proving phase.
     #[serde(skip)]
     pub hooks: Vec<Box<dyn SessionEvents>>,
 
-=======
     /// The session ID (used only for bonsai proving)
     pub bonsai_session_id: Option<String>,
->>>>>>> 8beada1d
 }
 
 /// A reference to a [Segment].
@@ -131,11 +128,8 @@
             segments,
             journal,
             exit_code,
-<<<<<<< HEAD
             hooks: Vec::new(),
-=======
             bonsai_session_id,
->>>>>>> 8beada1d
         }
     }
 
