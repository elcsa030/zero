// Copyright 2023 RISC Zero, Inc.
//
// Licensed under the Apache License, Version 2.0 (the "License");
// you may not use this file except in compliance with the License.
// You may obtain a copy of the License at
//
//     http://www.apache.org/licenses/LICENSE-2.0
//
// Unless required by applicable law or agreed to in writing, software
// distributed under the License is distributed on an "AS IS" BASIS,
// WITHOUT WARRANTIES OR CONDITIONS OF ANY KIND, either express or implied.
// See the License for the specific language governing permissions and
// limitations under the License.

use alloc::collections::{BTreeMap, BTreeSet, VecDeque};

use anyhow::{bail, Result};
use lazy_regex::{regex, Captures};
use log::{debug, trace};
use num_traits::FromPrimitive;
use risc0_circuit_rv32im::CircuitImpl;
use risc0_core::field::{
    baby_bear::{BabyBear, BabyBearElem},
    Elem,
};
use risc0_zkp::{
    adapter::{CircuitInfo, CircuitStepHandler},
    core::{log2_ceil, sha::BLOCK_BYTES},
    prove::executor::Executor,
    MAX_CYCLES_PO2, ZK_CYCLES,
};
use risc0_zkvm_platform::{
<<<<<<< HEAD
    io::SENDRECV_CHANNEL_RANDOM,
    memory::{FFPU, SYSTEM},
=======
    memory::SYSTEM,
>>>>>>> 58181351
    syscall::{
        ecall,
        nr::{SYS_CYCLE_COUNT, SYS_IO, SYS_LOG, SYS_PANIC, SYS_RAND},
        reg_abi::{REG_A0, REG_A1, REG_A2, REG_A3, REG_A4, REG_A5, REG_T0},
        DIGEST_WORDS,
    },
    PAGE_SIZE, WORD_SIZE,
};

use super::{loader::Loader, merge_word8, plonk, split_word8, TraceEvent};
use crate::binfmt::elf::Program;
use crate::binfmt::image::{MemoryImage, PageTableInfo};

const IMM_BITS: usize = 12;

#[allow(dead_code)]
#[derive(Debug)]
enum MemoryOp {
    PageIn,
    Read,
    Write,
    PageOut,
}

impl MemoryOp {
    fn as_u32(self) -> u32 {
        self as u32
    }
}

pub trait HostHandler {
    fn is_trace_enabled(&self) -> bool;
    fn on_panic(&mut self, msg: &str) -> Result<()>;
    fn on_txrx(
        &mut self,
        channel: u32,
        from_guest_buf: &[u8],
        to_guest_buf: &mut [u32],
    ) -> Result<(u32, u32)>;
    fn on_trace(&mut self, event: TraceEvent) -> Result<()>;
}

struct MemoryState {
    pub ram: MemoryImage,
    pub pages: BTreeSet<u32>,
    resident: BTreeSet<u32>,

    // Plonk tables for sorting plonks in proper order
    pub ram_plonk: plonk::RamPlonk,
    pub bytes_plonk: plonk::BytesPlonk,

    // Plonk accumulations for compute_accum and verify_accum phases
    pub plonk_accum: BTreeMap<String, plonk::PlonkAccum<BabyBear>>,
}

impl MemoryState {
    fn new(image: MemoryImage) -> Self {
        Self {
            ram: image,
            pages: BTreeSet::new(),
            resident: BTreeSet::new(),
            ram_plonk: plonk::RamPlonk::new(),
            bytes_plonk: plonk::BytesPlonk::new(),
            plonk_accum: BTreeMap::new(),
        }
    }

    #[track_caller]
    fn load_u8(&self, addr: u32) -> u8 {
        // debug!("load_u8: 0x{addr:08X}");
        self.ram.image[addr as usize]
    }

    #[track_caller]
    fn load_u32(&self, addr: u32) -> u32 {
        // debug!("load_u32: 0x{addr:08X}");
        assert_eq!(addr % WORD_SIZE as u32, 0, "unaligned load");
        let mut bytes = [0u8; WORD_SIZE];
        for i in 0..WORD_SIZE {
            bytes[i] = self.load_u8(addr + i as u32);
        }
        u32::from_le_bytes(bytes)
    }

    fn load_register(&self, num: usize) -> u32 {
        self.load_u32((SYSTEM.start() + num * WORD_SIZE) as u32)
    }

    #[track_caller]
    fn load_region(&self, addr: u32, size: u32) -> Vec<u8> {
        let mut region = Vec::new();
        for addr in addr..addr + size {
            region.push(self.load_u8(addr));
        }
        region
    }

    #[track_caller]
    fn store_u8(&mut self, addr: u32, value: u8) {
        // debug!("store_u8: 0x{addr:08X} <= 0x{value:08X}");
        self.ram.image[addr as usize] = value;
    }

    #[track_caller]
    fn store_region(&mut self, addr: u32, slice: &[u8]) {
        // trace!("store_region: 0x{addr:08X} <= {} bytes", slice.len());
        for i in 0..slice.len() {
            self.store_u8(addr + i as u32, slice[i]);
        }
    }

    #[track_caller]
    fn store_u32(&mut self, addr: u32, value: u32) {
        // debug!("store_u32: 0x{addr:08X} <= 0x{value:08X}");
        assert_eq!(addr % WORD_SIZE as u32, 0, "unaligned store");
        self.store_region(addr, &value.to_le_bytes());
    }
}

pub struct MachineContext<'a, H: HostHandler> {
    memory: MemoryState,
    handler: &'a mut H,
    trace_enabled: bool,
    halted: bool,
    pc: u32,

    syscall_out_data: VecDeque<u32>,
    syscall_out_regs: (u32, u32),
}

#[allow(dead_code)]
#[derive(Debug, num_derive::FromPrimitive, PartialEq)]
#[repr(u32)]
enum MajorType {
    Compute0,
    Compute1,
    Compute2,
    MemIo,
    Multiply,
    Divide,
    VerifyAnd,
    VerifyDivide,
    ECall,
    ShaInit,
    ShaLoad,
    ShaMain,
    PageFault,
    MuxSize,
}

impl MajorType {
    fn as_u32(self) -> u32 {
        self as u32
    }
}

#[derive(Debug)]
struct OpCode {
    mnemonic: &'static str,
    major: MajorType,
    minor: u32,
}

impl OpCode {
    fn new(mnemonic: &'static str, idx: u32) -> Self {
        Self {
            mnemonic,
            major: FromPrimitive::from_u32(idx / 8).unwrap(),
            minor: idx % 8,
        }
    }

    fn with_major_minor(mnemonic: &'static str, major: MajorType, minor: u32) -> Self {
        Self {
            mnemonic,
            major,
            minor,
        }
    }
}

struct PageFaults<'a> {
    reads: BTreeSet<u32>,
    info: &'a PageTableInfo,
}

impl<'a> PageFaults<'a> {
    pub fn new(info: &'a PageTableInfo) -> Self {
        Self {
            reads: BTreeSet::new(),
            info,
        }
    }

    pub fn include(&mut self, addr: u32) {
        if addr < self.info.mem_start {
            let page_idx = self.info.get_page_index_nondet(addr);
            self.reads.insert(page_idx);
        } else {
            let mut addr = addr;
            loop {
                let raw_page_idx = self.info.get_page_index_nondet(addr);
                let page_idx = self.info.get_page_index(addr);
                let entry_addr = self.info.get_page_entry_addr(page_idx);
                self.reads.insert(raw_page_idx);
                if raw_page_idx == self.info.raw_root_idx {
                    break;
                }
                addr = entry_addr;
            }
        }
    }

    #[allow(dead_code)]
    fn dump(&self) {
        debug!("PageFaultInfo");
        for idx in self.reads.iter().rev() {
            debug!("  0x{:08X}", idx);
        }
    }
}

fn setbits(x: u8) -> u32 {
    u32::MAX >> (32 - x)
}

impl<'a, H: HostHandler> CircuitStepHandler<BabyBearElem> for MachineContext<'a, H> {
    fn call(
        &mut self,
        cycle: usize,
        name: &str,
        extra: &str,
        args: &[BabyBearElem],
        outs: &mut [BabyBearElem],
    ) -> Result<()> {
        match name {
            "halt" => {
                if !self.halted {
                    debug!("HALT: {cycle}");
                }
                self.halted = true;
                Ok(())
            }
            "trace" => self.trace(cycle, args[0]),
            "getMajor" => {
                outs[0] = self.get_major(args[0])?;
                Ok(())
            }
            "getMinor" => {
                let inst = merge_word8((args[0], args[1], args[2], args[3]));
                let opcode = self.decode(inst);
                outs[0] = opcode.minor.into();
                Ok(())
            }
            "divide" => {
                (
                    (outs[0], outs[1], outs[2], outs[3]),
                    (outs[4], outs[5], outs[6], outs[7]),
                ) = self.divide(
                    (args[0], args[1], args[2], args[3]),
                    (args[4], args[5], args[6], args[7]),
                    args[8],
                );
                Ok(())
            }
            "pageRead" => {
                (outs[0], outs[1]) = self.page_read(args[0]);
                Ok(())
            }
            "ramWrite" => {
                self.ram_write(args[0], (args[1], args[2], args[3], args[4]), args[5])?;
                Ok(())
            }
            "ramRead" => {
                (outs[0], outs[1], outs[2], outs[3]) = self.ram_read(args[0], args[1]);
                Ok(())
            }
            "plonkWrite" => {
                self.plonk_write(extra, args);
                Ok(())
            }
            "plonkRead" => {
                self.plonk_read(extra, outs);
                Ok(())
            }
            "plonkWriteAccum" => {
                self.plonk_write_accum(extra, args);
                Ok(())
            }
            "plonkReadAccum" => {
                self.plonk_read_accum(extra, outs);
                Ok(())
            }
            "log" => {
                self.log(extra, args);
                Ok(())
            }
            "syscallInit" => {
                self.syscall_init(cycle)?;
                Ok(())
            }
            "syscallBody" => {
                (outs[0], outs[1], outs[2], outs[3]) = split_word8(self.syscall_body()?);
                Ok(())
            }
            "syscallFini" => {
                let (a0, a1) = self.syscall_fini()?;
                (outs[0], outs[1], outs[2], outs[3]) = split_word8(a0);
                (outs[4], outs[5], outs[6], outs[7]) = split_word8(a1);
                Ok(())
            }
            "isResident" => {
                outs[0] = self.is_resident(args[0]);
                Ok(())
            }
            _ => unimplemented!("Unsupported extern: {name}"),
        }
    }

    #[tracing::instrument(skip(self))]
    fn sort(&mut self, _: &str) {
        self.memory.ram_plonk.sort();
        self.memory.bytes_plonk.sort();
    }

    #[tracing::instrument(skip(self))]
    fn calc_prefix_products(&mut self) {
        for accum in &mut self.memory.plonk_accum {
            accum.1.calc_prefix_products()
        }
    }
}

fn sign_extend(x: i32, bits: u32) -> i32 {
    let remain = WORD_SIZE as u32 * 8 - bits;
    x.wrapping_shl(remain).wrapping_shr(remain)
}

impl<'a, H: HostHandler> MachineContext<'a, H> {
    pub fn new(io: &'a mut H, image: MemoryImage) -> Self {
        MachineContext {
            memory: MemoryState::new(image),
            trace_enabled: io.is_trace_enabled(),
            handler: io,
            halted: false,
            pc: 0x00000000,
            syscall_out_data: VecDeque::new(),
            syscall_out_regs: (0, 0),
        }
    }

    fn get_major(&self, pc: BabyBearElem) -> Result<BabyBearElem> {
        let pc: u32 = pc.into();
        let inst = self.memory.load_u32(pc);
        let opcode = self.decode(inst);
        trace!("decode: {}", opcode.mnemonic);
        // determine if PageFaults are needed
        let faults = self.get_page_faults(pc, inst, &opcode);
        // faults.dump();
        for page_idx in faults.reads {
            if !self.memory.pages.contains(&page_idx) {
                return Ok(MajorType::PageFault.as_u32().into());
            }
        }
        Ok(opcode.major.as_u32().into())
    }

    fn get_page_faults(&self, pc: u32, inst: u32, opcode: &OpCode) -> PageFaults {
        let info = &self.memory.ram.info;
        let mut faults = PageFaults::new(info);
        faults.include(SYSTEM.start() as u32);
        faults.include(pc);

        if opcode.major == MajorType::MemIo {
            let rs1 = (inst >> 15) & setbits(5);
            let base = self.memory.load_register(rs1 as usize);
            if opcode.minor < 5 {
                // load: I-type
                let imm = (inst >> 20) & setbits(12);
                let imm = sign_extend(imm as i32, IMM_BITS as u32);
                let addr = base.checked_add_signed(imm).unwrap();
                // debug!("  load: 0x{inst:08x}, M[x{rs1} + {imm}], addr: 0x{addr:08x}");
                faults.include(addr);
            } else {
                // store: S-type
                let imm_low = (inst >> 7) & setbits(5);
                let imm_high = (inst >> 25) & setbits(7);
                let imm = (imm_high << 5) | imm_low;
                let imm = sign_extend(imm as i32, IMM_BITS as u32);
                let addr = base.checked_add_signed(imm).unwrap();
                // debug!("  store: 0x{inst:08x}, M[x{rs1} + {imm}], addr: 0x{addr:08x}");
                faults.include(addr);
            }
        } else if opcode.major == MajorType::ECall {
            let minor = self.memory.load_register(REG_T0);
            if minor == ecall::SHA {
                let state_out_addr = self.memory.load_register(REG_A0);
                let state_in_addr = self.memory.load_register(REG_A1);
                let block1_addr = self.memory.load_register(REG_A2);
                let block2_addr = self.memory.load_register(REG_A3);
                let count = self.memory.load_register(REG_A4);
                for i in 0..DIGEST_WORDS {
                    faults.include(state_out_addr + (i * WORD_SIZE) as u32);
                }
                for i in 0..DIGEST_WORDS {
                    faults.include(state_in_addr + (i * WORD_SIZE) as u32);
                }
                for i in 0..count {
                    let addr1 = block1_addr + i * BLOCK_BYTES as u32;
                    let addr2 = block2_addr + i * BLOCK_BYTES as u32;
                    for j in 0..DIGEST_WORDS {
                        faults.include(addr1 + (j * WORD_SIZE) as u32);
                        faults.include(addr2 + (j * WORD_SIZE) as u32);
                    }
                }
            } else if minor == ecall::SOFTWARE {
                let out_addr = self.memory.load_register(REG_A0);
                let out_words = self.memory.load_register(REG_A1);
                let out_bytes = out_words * WORD_SIZE as u32;

                for addr in (out_addr..(out_addr + out_bytes)).step_by(WORD_SIZE) {
                    faults.include(addr);
                }

                let in_addr = self.memory.load_register(REG_A3);
                let in_bytes = self.memory.load_register(REG_A4);

                for addr in (in_addr..(in_addr + in_bytes)).step_by(WORD_SIZE) {
                    faults.include(addr)
                }
            }
        }

        faults
    }

    fn page_read(&mut self, pc: BabyBearElem) -> (BabyBearElem, BabyBearElem) {
        let pc: u32 = pc.into();
        let inst = self.memory.load_u32(pc);
        let opcode = self.decode(inst);
        let info = self.get_page_faults(pc, inst, &opcode);
        for page_idx in info.reads.iter().rev() {
            if !self.memory.pages.contains(page_idx) {
                self.memory.pages.insert(*page_idx);
                // debug!("page_idx: 0x{page_idx:08X}");
                let is_nondet = self.memory.ram.info.is_nondet(*page_idx);
                return ((*page_idx).into(), is_nondet.into());
            }
        }

        (BabyBearElem::ZERO, BabyBearElem::ZERO)
    }

    fn trace(&mut self, cycle: usize, pc: BabyBearElem) -> Result<()> {
        self.pc = pc.into();
        if self.trace_enabled {
            self.handler.on_trace(TraceEvent::InstructionStart {
                cycle: cycle as u32,
                pc: self.pc,
            })?
        }
        Ok(())
    }

    fn divide(
        &self,
        numer: (BabyBearElem, BabyBearElem, BabyBearElem, BabyBearElem),
        denom: (BabyBearElem, BabyBearElem, BabyBearElem, BabyBearElem),
        sign: BabyBearElem,
    ) -> (
        (BabyBearElem, BabyBearElem, BabyBearElem, BabyBearElem),
        (BabyBearElem, BabyBearElem, BabyBearElem, BabyBearElem),
    ) {
        let mut numer = merge_word8(numer) as u32;
        let mut denom = merge_word8(denom) as u32;
        let sign: u32 = sign.into();
        // debug!("divide: [{sign}] {numer} / {denom}");
        let ones_comp = (sign == 2) as u32;
        let neg_numer = sign != 0 && (numer as i32) < 0;
        let neg_denom = sign == 1 && (denom as i32) < 0;
        if neg_numer {
            numer = (!numer).overflowing_add(1 - ones_comp).0;
        }
        if neg_denom {
            denom = (!denom).overflowing_add(1 - ones_comp).0;
        }
        let (mut quot, mut rem) = if denom == 0 {
            (0xffffffff, numer)
        } else {
            (numer / denom, numer % denom)
        };
        let quot_neg_out =
            (neg_numer as u32 ^ neg_denom as u32) - ((denom == 0) as u32 * neg_numer as u32);
        if quot_neg_out != 0 {
            quot = (!quot).overflowing_add(1 - ones_comp).0;
        }
        if neg_numer {
            rem = (!rem).overflowing_add(1 - ones_comp).0;
        }
        // debug!("  quot: {quot}, rem: {rem}");
        (split_word8(quot), split_word8(rem))
    }

    fn extract_trace(&mut self, message: &str, args: &[BabyBearElem]) -> Result<()> {
        match message {
            msg if msg.starts_with("C%u: pc: %08x Decode") => {
                let (cycle, pc) = (args[0], args[1]);
                self.handler.on_trace(TraceEvent::InstructionStart {
                    cycle: cycle.into(),
                    pc: pc.into(),
                })?
            }
            "C%u: pc: %08x Final: 0x%04x%04x -> r%u, next: %08x" => {
                let (val_high, val_low, reg) = (args[2], args[3], args[4]);
                self.handler.on_trace(TraceEvent::RegisterSet {
                    reg: u32::from(reg) as usize,
                    value: ((u32::from(val_high)) * (1 << 16) + (u32::from(val_low))),
                })?
            }
            _ => (),
        }
        Ok(())
    }

    fn log(&mut self, msg: &str, args: &[BabyBearElem]) {
        if self.trace_enabled {
            self.extract_trace(msg, args).unwrap();
        }
        if log::max_level() < log::LevelFilter::Trace {
            // Don't bother to format it if we're not even logging.
            return;
        }

        // "msg" is given to us in C++-style formatting, so interpret it.
        let re = regex!("%([0-9]*)([xudw%])");
        let mut args_left = args;
        let mut next_arg = || {
            if args_left.is_empty() {
                panic!("Log arg mismatch, msg {msg}");
            }
            let arg: u32 = args_left[0].into();
            args_left = &args_left[1..];
            arg
        };
        let formatted = re.replace_all(msg, |captures: &Captures| {
            let width = captures
                .get(1)
                .map_or(0, |x| x.as_str().parse::<usize>().unwrap_or(0));
            let format = captures.get(2).map_or("", |x| x.as_str());
            match format {
                "u" => format!("{:width$}", next_arg()),
                "x" => format!("{:0width$x}", next_arg()),
                "d" => format!("{:width$}", next_arg() as i32),
                "%" => format!("%"),
                "w" => {
                    let nexts = [next_arg(), next_arg(), next_arg(), next_arg()];
                    if nexts.iter().all(|v| *v <= 255) {
                        format!(
                            "0x{:08X}",
                            nexts[0] | (nexts[1] << 8) | (nexts[2] << 16) | (nexts[3] << 24)
                        )
                    } else {
                        format!(
                            "0x{:X}, 0x{:X}, 0x{:X}, 0x{:X}",
                            nexts[0], nexts[1], nexts[2], nexts[3]
                        )
                    }
                }
                _ => panic!("Unhandled printf format specification '{format}'"),
            }
        });
        assert_eq!(
            args_left.len(),
            0,
            "Args missing formatting: {:?} in {msg}",
            args_left
        );
        trace!("{}", formatted);
    }

    fn ram_read(
        &mut self,
        addr: BabyBearElem,
        op: BabyBearElem,
    ) -> (BabyBearElem, BabyBearElem, BabyBearElem, BabyBearElem) {
        let addr: u32 = addr.into();
        let op: u32 = op.into();
        if op == MemoryOp::PageIn.as_u32() {
            if self.memory.resident.replace(addr).is_some() {
                panic!("Memory read already marked for page in: 0x{addr:08x}");
            }
        } else {
            if !self.memory.resident.contains(&addr) {
                let addr = addr * WORD_SIZE as u32;
                if addr >= self.memory.ram.info.mem_start {
                    let page_idx = self.memory.ram.info.get_page_index(addr);
                    let entry_addr = self.memory.ram.info.get_page_entry_addr(page_idx);
                    debug!("  ram_read: 0x{addr:08x}, op: {op:?}, entry_addr: 0x{entry_addr:08x}");
                }
                panic!("Memory read before page in: 0x{addr:08x}");
            }
        }
        let addr = addr * WORD_SIZE as u32;
        let word = self.memory.load_u32(addr);
        // debug!("ram_read: 0x{addr:08X} -> 0x{word:08X}");
        split_word8(word)
    }

    fn ram_write(
        &mut self,
        addr: BabyBearElem,
        data: (BabyBearElem, BabyBearElem, BabyBearElem, BabyBearElem),
        op: BabyBearElem,
    ) -> Result<()> {
        let addr: u32 = addr.into();
        let op: u32 = op.into();
        if op == MemoryOp::PageIn.as_u32() {
            if self.memory.resident.replace(addr).is_some() {
                panic!("Memory write already marked for page in: 0x{addr:08x}");
            }
        } else {
            assert!(
                self.memory.resident.contains(&addr),
                "Memory write before page in: 0x{addr:08x}"
            );
        }

        let data = merge_word8(data);
        let addr = addr * WORD_SIZE as u32;
        // debug!("ram_write> 0x{:08X} <= 0x{:08X}", addr, data);
        self.memory.store_u32(addr, data);
        if self.trace_enabled {
            let addr = addr as usize;
            if addr >= SYSTEM.start() && addr < SYSTEM.end() {
                self.handler.on_trace(TraceEvent::RegisterSet {
                    reg: (addr - SYSTEM.start()) / WORD_SIZE,
                    value: data,
                })?
            } else {
                self.handler.on_trace(TraceEvent::MemorySet {
                    addr: addr as u32,
                    value: data,
                })?
            }
        }

        Ok(())
    }

    fn is_resident(&self, addr: BabyBearElem) -> BabyBearElem {
        let addr: u32 = addr.into();
        if self.memory.resident.contains(&addr) {
            1u32.into()
        } else {
            0u32.into()
        }
    }

    fn plonk_read(&mut self, name: &str, outs: &mut [BabyBearElem]) {
        match name {
            "ram" => self.memory.ram_plonk.read(outs.try_into().unwrap()),
            "bytes" => self.memory.bytes_plonk.read(outs.try_into().unwrap()),
            _ => panic!("Unknown plonk type {name}"),
        }
    }

    fn plonk_write(&mut self, name: &str, args: &[BabyBearElem]) {
        match name {
            "ram" => self.memory.ram_plonk.write(args.try_into().unwrap()),
            "bytes" => self.memory.bytes_plonk.write(args.try_into().unwrap()),
            _ => panic!("Unknown plonk type {name}"),
        }
    }

    fn plonk_read_accum(&mut self, name: &str, outs: &mut [BabyBearElem]) {
        if let Some(entry) = self.memory.plonk_accum.get_mut(name) {
            entry.read(outs)
        } else {
            panic!("Unknown plonk accum {}", name);
        }
    }

    fn plonk_write_accum(&mut self, name: &str, args: &[BabyBearElem]) {
        if let Some(entry) = self.memory.plonk_accum.get_mut(name) {
            entry.write(args);
        } else {
            let mut accum = plonk::PlonkAccum::new();
            accum.write(args);
            self.memory.plonk_accum.insert(name.to_string(), accum);
        }
    }

    fn syscall_init(&mut self, cycle: usize) -> Result<()> {
        let nr = self.memory.load_register(REG_A2);
        assert!(self.syscall_out_data.is_empty());
        match nr {
            SYS_PANIC => {
                let msg_ptr = self.memory.load_register(REG_A3);
                let msg_len = self.memory.load_register(REG_A4);
                let buf = self.memory.load_region(msg_ptr, msg_len);
                let str = String::from_utf8(buf).unwrap();
                debug!("SYS_PANIC[{cycle}]> {str}");
                self.handler.on_panic(&str)?;
                self.syscall_out_regs = (0, 0);
                Ok(())
            }
            SYS_LOG => {
                let msg_ptr = self.memory.load_register(REG_A3);
                let msg_len = self.memory.load_register(REG_A4);
                let buf = self.memory.load_region(msg_ptr, msg_len);
                let str = String::from_utf8(buf).unwrap();
                println!("R0VM[{cycle}] {}", str);
                self.syscall_out_regs = (0, 0);
                Ok(())
            }
            SYS_IO => {
                let to_guest_words = self.memory.load_register(REG_A1);

                let buf_ptr = self.memory.load_register(REG_A3);
                let buf_len = self.memory.load_register(REG_A4);
                let channel = self.memory.load_register(REG_A5);

                let from_guest_buf = self.memory.load_region(buf_ptr, buf_len);
                debug!("SYS_IO[{cycle}] Guest sends {buf_len} bytes, requests {to_guest_words} words back");
                trace!("SYS_IO[{cycle}] Guest sends data: {:?}", from_guest_buf);
                let mut to_guest_buf = vec![0u32; to_guest_words as usize];
                self.syscall_out_regs =
                    self.handler
                        .on_txrx(channel, &from_guest_buf, &mut to_guest_buf)?;
                trace!("SYS_IO[{cycle}] (a0, a1): {:?}", self.syscall_out_regs);
                trace!("SYS_IO[{cycle}] data sent to guest: {to_guest_buf:?}");
                self.syscall_out_data = to_guest_buf.into();
                Ok(())
            }
            SYS_CYCLE_COUNT => {
                debug!("SYS_CYCLE_COUNT[{cycle}]> cycle = {cycle}");
                self.syscall_out_regs = (cycle as u32, 0);
                Ok(())
            }
            SYS_RAND => {
                let buf_ptr = self.memory.load_register(REG_A0);
                let buf_words = self.memory.load_register(REG_A1);
                debug!("SYS_RAND[{cycle}]");

                let from_guest_buf = self
                    .memory
                    .load_region(buf_ptr, buf_words * WORD_SIZE as u32);
                let mut to_guest_buf = vec![0u32; buf_words as usize];
                self.syscall_out_regs = self.handler.on_txrx(
                    SENDRECV_CHANNEL_RANDOM,
                    &from_guest_buf,
                    &mut to_guest_buf,
                )?;
                trace!("SYS_RAND[{cycle}] data sent to guest: {to_guest_buf:?}");
                trace!("SYS_RAND[{cycle}] (a0, a1): {:?}", self.syscall_out_regs);
                self.syscall_out_data = to_guest_buf.into();

                Ok(())
            }
            _ => bail!("Unsupported syscall: {nr}"),
        }
    }

    fn syscall_body(&mut self) -> Result<u32> {
        Ok(self.syscall_out_data.pop_front().unwrap_or_default())
    }

    fn syscall_fini(&mut self) -> Result<(u32, u32)> {
        debug!(
            "Syscall complete, output registers: {:?}",
            self.syscall_out_regs
        );
        Ok(self.syscall_out_regs)
    }

    fn decode(&self, word: u32) -> OpCode {
        let opcode = word & 0x0000007f;
        let rs2 = (word & 0x01f00000) >> 20;
        let funct3 = (word & 0x00007000) >> 12;
        let funct7 = (word & 0xfe000000) >> 25;
        // debug!("decode: 0x{word:08X}");

        match opcode {
            0b0000011 => match funct3 {
                0x0 => OpCode::new("LB", 24),
                0x1 => OpCode::new("LH", 25),
                0x2 => OpCode::new("LW", 26),
                0x4 => OpCode::new("LBU", 27),
                0x5 => OpCode::new("LHU", 28),
                _ => unreachable!(),
            },
            0b0010011 => match funct3 {
                0x0 => OpCode::new("ADDI", 7),
                0x1 => OpCode::new("SLLI", 37),
                0x2 => OpCode::new("SLTI", 11),
                0x3 => OpCode::new("SLTIU", 12),
                0x4 => OpCode::new("XORI", 8),
                0x5 => match funct7 {
                    0x00 => OpCode::new("SRLI", 46),
                    0x20 => OpCode::new("SRAI", 47),
                    _ => unreachable!(),
                },
                0x6 => OpCode::new("ORI", 9),
                0x7 => OpCode::new("ANDI", 10),
                _ => unreachable!(),
            },
            0b0010111 => OpCode::new("AUIPC", 22),
            0b0100011 => match funct3 {
                0x0 => OpCode::new("SB", 29),
                0x1 => OpCode::new("SH", 30),
                0x2 => OpCode::new("SW", 31),
                _ => unreachable!(),
            },
            0b0110011 => match (funct3, funct7) {
                (0x0, 0x00) => OpCode::new("ADD", 0),
                (0x0, 0x20) => OpCode::new("SUB", 1),
                (0x1, 0x00) => OpCode::new("SLL", 36),
                (0x2, 0x00) => OpCode::new("SLT", 5),
                (0x3, 0x00) => OpCode::new("SLTU", 6),
                (0x4, 0x00) => OpCode::new("XOR", 2),
                (0x5, 0x00) => OpCode::new("SRL", 44),
                (0x5, 0x20) => OpCode::new("SRA", 45),
                (0x6, 0x00) => OpCode::new("OR", 3),
                (0x7, 0x00) => OpCode::new("AND", 4),
                (0x0, 0x01) => OpCode::new("MUL", 32),
                (0x1, 0x01) => OpCode::new("MULH", 33),
                (0x2, 0x01) => OpCode::new("MULSU", 34),
                (0x3, 0x01) => OpCode::new("MULU", 35),
                (0x4, 0x01) => OpCode::new("DIV", 40),
                (0x5, 0x01) => OpCode::new("DIVU", 41),
                (0x6, 0x01) => OpCode::new("REM", 42),
                (0x7, 0x01) => OpCode::new("REMU", 43),
                _ => unreachable!(),
            },
            0b0110111 => OpCode::new("LUI", 21),
            0b1100011 => match funct3 {
                0x0 => OpCode::new("BEQ", 13),
                0x1 => OpCode::new("BNE", 14),
                0x4 => OpCode::new("BLT", 15),
                0x5 => OpCode::new("BGE", 16),
                0x6 => OpCode::new("BLTU", 17),
                0x7 => OpCode::new("BGEU", 18),
                _ => unreachable!(),
            },
            0b1100111 => match funct3 {
                0x0 => OpCode::new("JALR", 20),
                _ => unreachable!(),
            },
            0b1101111 => OpCode::new("JAL", 19),
            0b1110011 => match funct3 {
                0x0 => match (rs2, funct7) {
                    (0x0, 0x0) => OpCode::with_major_minor("ECALL", MajorType::ECall, 0),
                    (0x1, 0x0) => OpCode::with_major_minor("EBREAK", MajorType::ECall, 1),
                    _ => unreachable!(),
                },
                _ => unreachable!(),
            },
            _ => panic!("Illegal opcode: 0b{opcode:07b}"),
        }
    }
}

pub struct RV32Executor<'a, H: HostHandler> {
    pub executor: Executor<BabyBear, CircuitImpl, MachineContext<'a, H>>,
}

impl<'a, H: HostHandler> RV32Executor<'a, H> {
    pub fn new(circuit: &'static CircuitImpl, elf: &'a Program, host: &'a mut H) -> Self {
        debug!("image.size(): {}", elf.image.len());
        let image = MemoryImage::new(elf, PAGE_SIZE as u32);
        let mut io = vec![BabyBearElem::INVALID; CircuitImpl::OUTPUT_SIZE];

        // initialize PC
        let entry_bytes = elf.entry.to_le_bytes();
        for i in 0..WORD_SIZE {
            io[i] = (entry_bytes[i] as u32).into();
        }

        // initialize ImageID
        let image_id = image.root.as_words();
        for i in 0..DIGEST_WORDS {
            let bytes = image_id[i].to_le_bytes();
            for j in 0..WORD_SIZE {
                io[(i + 1) * WORD_SIZE + j] = (bytes[j] as u32).into();
            }
        }

        let machine = MachineContext::new(host, image);
        let min_po2 = log2_ceil(1570 + elf.image.len() / 3 + ZK_CYCLES);
        let executor = Executor::new(circuit, machine, min_po2, MAX_CYCLES_PO2, &io);
        Self { executor }
    }

    #[tracing::instrument(skip_all)]
    pub fn run(&mut self) -> Result<usize> {
        let loader = Loader::new();
        let cycles = loader.load(|chunk, fini| self.executor.step(chunk, fini))?;
        self.executor.finalize();
        Ok(cycles)
    }
}<|MERGE_RESOLUTION|>--- conflicted
+++ resolved
@@ -30,12 +30,8 @@
     MAX_CYCLES_PO2, ZK_CYCLES,
 };
 use risc0_zkvm_platform::{
-<<<<<<< HEAD
     io::SENDRECV_CHANNEL_RANDOM,
-    memory::{FFPU, SYSTEM},
-=======
     memory::SYSTEM,
->>>>>>> 58181351
     syscall::{
         ecall,
         nr::{SYS_CYCLE_COUNT, SYS_IO, SYS_LOG, SYS_PANIC, SYS_RAND},
