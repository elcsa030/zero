--- conflicted
+++ resolved
@@ -295,17 +295,13 @@
         let mut segments = Vec::new();
         for segment_ref in session.segments.iter() {
             let segment = segment_ref.resolve()?;
-<<<<<<< HEAD
-            segments.push(self.prove_segment(ctx, &segment)?);
-=======
             for hook in &session.hooks {
                 hook.on_pre_prove_segment(&segment);
             }
-            segments.push(Box::new(self.prove_segment(ctx, &segment)?));
+            segments.push(self.prove_segment(ctx, &segment)?);
             for hook in &session.hooks {
                 hook.on_post_prove_segment(&segment);
             }
->>>>>>> 7456f147
         }
         let inner = InnerReceipt::Flat(SegmentReceipts(segments));
         let receipt = SessionReceipt::new(inner, session.journal.clone());
