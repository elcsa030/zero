--- conflicted
+++ resolved
@@ -130,19 +130,9 @@
         use risc0_circuit_rv32im::metal::MetalEvalCheckSha256;
         use risc0_zkp::hal::metal::MetalHalSha256;
 
-<<<<<<< HEAD
-        thread_local! {
-            static HAL: (Rc<MetalHalSha256>, MetalEvalCheckSha256) = default_hal();
-        }
-
-        pub fn default_hal() -> (Rc<MetalHalSha256>, MetalEvalCheckSha256) {
+        pub fn default_hal() -> (Rc<MetalHal>, MetalEvalCheck) {
             let hal = Rc::new(MetalHalSha256::new());
             let eval = MetalEvalCheckSha256::new(hal.clone());
-=======
-        pub fn default_hal() -> (Rc<MetalHal>, MetalEvalCheck) {
-            let hal = Rc::new(MetalHal::new());
-            let eval = MetalEvalCheck::new(hal.clone());
->>>>>>> 5a92c1d5
             (hal, eval)
         }
     } else {
