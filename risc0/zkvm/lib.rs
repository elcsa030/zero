// Copyright 2022 Risc0, Inc.
//
// Licensed under the Apache License, Version 2.0 (the "License");
// you may not use this file except in compliance with the License.
// You may obtain a copy of the License at
//
//     http://www.apache.org/licenses/LICENSE-2.0
//
// Unless required by applicable law or agreed to in writing, software
// distributed under the License is distributed on an "AS IS" BASIS,
// WITHOUT WARRANTIES OR CONDITIONS OF ANY KIND, either express or implied.
// See the License for the specific language governing permissions and
// limitations under the License.

use anyhow::Result;
use cxx::let_cxx_string;

pub const METHOD_ID_LEN: usize = 384; // https://github.com/dtolnay/cxx/issues/1051
pub type MethodId = [u8; METHOD_ID_LEN];

#[cxx::bridge(namespace = "risc0")]
pub mod ffi {
    unsafe extern "C++" {
        include!("risc0/zkvm/prove/method_id.h");

        #[cxx_name = "makeMethodId"]
        fn make_method_id_from_elf(path: &CxxString) -> Result<[u8; 384]>;
    }
}

pub fn make_method_id_from_elf(path: &str) -> Result<MethodId> {
    let_cxx_string!(cxx_path = path);
<<<<<<< HEAD
    ffi::make_method_id_from_elf(&cxx_path).map_err(|err| Error::msg(format!("{}", err.what())))
=======
    Ok(ffi::make_method_id_from_elf(&cxx_path)?)
>>>>>>> c0d61699
}<|MERGE_RESOLUTION|>--- conflicted
+++ resolved
@@ -30,9 +30,5 @@
 
 pub fn make_method_id_from_elf(path: &str) -> Result<MethodId> {
     let_cxx_string!(cxx_path = path);
-<<<<<<< HEAD
-    ffi::make_method_id_from_elf(&cxx_path).map_err(|err| Error::msg(format!("{}", err.what())))
-=======
     Ok(ffi::make_method_id_from_elf(&cxx_path)?)
->>>>>>> c0d61699
 }