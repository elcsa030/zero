// Copyright 2024 RISC Zero, Inc.
//
// Licensed under the Apache License, Version 2.0 (the "License");
// you may not use this file except in compliance with the License.
// You may obtain a copy of the License at
//
//     http://www.apache.org/licenses/LICENSE-2.0
//
// Unless required by applicable law or agreed to in writing, software
// distributed under the License is distributed on an "AS IS" BASIS,
// WITHOUT WARRANTIES OR CONDITIONS OF ANY KIND, either express or implied.
// See the License for the specific language governing permissions and
// limitations under the License.

use criterion::{
    black_box, criterion_group, criterion_main, BatchSize, BenchmarkId, Criterion, Throughput,
};
use risc0_zkvm::{
    get_prover_server, ExecutorEnv, ExecutorImpl, ProverOpts, VerifierContext, RECURSION_PO2,
};
use risc0_zkvm_methods::FIB_ELF;

fn setup_exec(iterations: u32) -> ExecutorImpl<'static> {
    let env = ExecutorEnv::builder()
        .write_slice(&[iterations])
        .build()
        .unwrap();
    ExecutorImpl::from_elf(env, FIB_ELF).unwrap()
}

fn execute(c: &mut Criterion) {
    let mut group = c.benchmark_group("fib");

    let cases = if is_pull_request() {
        vec![100_000]
    } else {
        vec![100, 10_000, 100_000]
    };

    for iterations in cases {
        let session = setup_exec(iterations).run().unwrap();
        let id = BenchmarkId::from_parameter(format!("{iterations}/execute"));
        group.throughput(Throughput::Elements(session.user_cycles));
        group.bench_function(id, |b| {
            b.iter_batched_ref(
                || setup_exec(iterations),
                |exec| black_box(exec.run().unwrap()),
                BatchSize::SmallInput,
            )
        });
    }
}

fn is_pull_request() -> bool {
    std::env::var("CI_BENCH_PR")
        .ok()
        .filter(|x| x == "true")
        .is_some()
}

fn prove_segment(c: &mut Criterion, hashfn: &str) {
    let mut group = c.benchmark_group("fib");
    group.sample_size(10);

    let opts = ProverOpts {
        hashfn: hashfn.to_string(),
        prove_guest_errors: false,
    };
    let prover = get_prover_server(&opts).unwrap();
    let ctx = VerifierContext::default();
    let iterations = 10_000;

<<<<<<< HEAD
    let session = setup_exec(iterations).run().unwrap();
    println!("{iterations}: {}", session.total_cycles);
    let id = BenchmarkId::from_parameter(format!("{iterations}/prove/{hashfn}"));
    group.throughput(Throughput::Elements(session.total_cycles));
    group.bench_function(id, |b| {
        b.iter_batched_ref(
            || {
                let session = setup_exec(iterations).run().unwrap();
                session.segments[0].resolve().unwrap()
            },
            |segment| black_box(prover.prove_segment(&ctx, &segment).unwrap()),
            BatchSize::SmallInput,
        )
    });
=======
    let cases = if is_pull_request() {
        vec![10_000]
    } else {
        vec![100, 10_000, 100_000]
    };

    for iterations in cases {
        let session = setup_exec(iterations).run().unwrap();
        println!("{iterations}: {}", session.total_cycles);
        let id = BenchmarkId::from_parameter(format!("{iterations}/prove/{hashfn}"));
        group.throughput(Throughput::Elements(session.total_cycles));
        group.bench_function(id, |b| {
            b.iter_batched_ref(
                || {
                    let session = setup_exec(iterations).run().unwrap();
                    session.segments[0].resolve().unwrap()
                },
                |segment| black_box(prover.prove_segment(&ctx, &segment).unwrap()),
                BatchSize::SmallInput,
            )
        });
    }
>>>>>>> 456eb6d1
}

fn prove_sha256(c: &mut Criterion) {
    prove_segment(c, "sha-256");
}

fn prove_poseidon2(c: &mut Criterion) {
    prove_segment(c, "poseidon2");
}

fn total_composite(c: &mut Criterion) {
    let mut group = c.benchmark_group("fib");
    group.sample_size(10);

    let opts = ProverOpts::fast();
    let prover = get_prover_server(&opts).unwrap();
    let ctx = VerifierContext::default();
    let iterations = 10_000;

<<<<<<< HEAD
    let session = setup_exec(iterations).run().unwrap();
    let id = BenchmarkId::from_parameter(format!("{iterations}/composite"));
    group.throughput(Throughput::Elements(session.total_cycles));
    group.bench_function(id, |b| {
        b.iter_batched_ref(
            || setup_exec(iterations),
            |exec| {
                black_box({
                    let session = exec.run().unwrap();
                    prover.prove_session(&ctx, &session).unwrap()
                })
            },
            BatchSize::SmallInput,
        )
    });
=======
    let cases = if is_pull_request() {
        vec![10_000]
    } else {
        vec![100, 10_000, 100_000]
    };

    for iterations in cases {
        let session = setup_exec(iterations).run().unwrap();
        let id = BenchmarkId::from_parameter(format!("{iterations}/composite"));
        group.throughput(Throughput::Elements(session.total_cycles));
        group.bench_function(id, |b| {
            b.iter_batched_ref(
                || setup_exec(iterations),
                |exec| {
                    black_box({
                        let session = exec.run().unwrap();
                        prover.prove_session(&ctx, &session).unwrap()
                    })
                },
                BatchSize::SmallInput,
            )
        });
    }
>>>>>>> 456eb6d1
}

fn total_succinct(c: &mut Criterion) {
    let mut group = c.benchmark_group("fib");
    group.sample_size(10);

    let opts = ProverOpts::default();
    let prover = get_prover_server(&opts).unwrap();
    let ctx = VerifierContext::default();
    let iterations = 10_000;

<<<<<<< HEAD
    let session = setup_exec(iterations).run().unwrap();
    let id = BenchmarkId::from_parameter(format!("{iterations}/succinct"));
    group.throughput(Throughput::Elements(session.total_cycles));
    group.bench_function(id, |b| {
        b.iter_batched_ref(
            || setup_exec(iterations),
            |exec| {
                black_box({
                    let session = exec.run().unwrap();
                    let receipt = prover.prove_session(&ctx, &session).unwrap();
                    let composite_receipt = receipt.inner.composite().unwrap();
                    prover.compress(composite_receipt).unwrap();
                })
            },
            BatchSize::SmallInput,
        )
    });
=======
    let cases = if is_pull_request() {
        vec![10_000]
    } else {
        vec![100, 10_000, 100_000]
    };

    for iterations in cases {
        let session = setup_exec(iterations).run().unwrap();
        let id = BenchmarkId::from_parameter(format!("{iterations}/succinct"));
        group.throughput(Throughput::Elements(session.total_cycles));
        group.bench_function(id, |b| {
            b.iter_batched_ref(
                || setup_exec(iterations),
                |exec| {
                    black_box({
                        let session = exec.run().unwrap();
                        let receipt = prover.prove_session(&ctx, &session).unwrap();
                        let composite_receipt = receipt.inner.composite().unwrap();
                        prover.compress(composite_receipt).unwrap();
                    })
                },
                BatchSize::SmallInput,
            )
        });
    }
>>>>>>> 456eb6d1
}

fn lift(c: &mut Criterion) {
    let mut group = c.benchmark_group("fib");
    group.sample_size(10);

    let opts = ProverOpts::default();
    let prover = get_prover_server(&opts).unwrap();
    let ctx = VerifierContext::default();

    let id = BenchmarkId::from_parameter(format!("lift"));
    group.throughput(Throughput::Elements(1 << RECURSION_PO2));
    group.bench_function(id, |b| {
        b.iter_batched_ref(
            || {
                let mut exec = setup_exec(100);
                let session = exec.run().unwrap();
                let segment = session.segments[0].resolve().unwrap();
                prover.prove_segment(&ctx, &segment).unwrap()
            },
            |receipt| black_box(prover.lift(&receipt).unwrap()),
            BatchSize::SmallInput,
        );
    });
}

fn join(c: &mut Criterion) {
    let mut group = c.benchmark_group("fib");
    group.sample_size(10);

    let env = ExecutorEnv::builder()
<<<<<<< HEAD
        .write_slice(&[10_000])
=======
        .write_slice(&[3000])
>>>>>>> 456eb6d1
        .segment_limit_po2(16)
        .build()
        .unwrap();
    let mut exec = ExecutorImpl::from_elf(env, FIB_ELF).unwrap();
    let session = exec.run().unwrap();

    println!(
        "{}: {}: {}",
        session.segments.len(),
        session.user_cycles,
        session.total_cycles
    );
<<<<<<< HEAD

    // Want more than two segments to ensure that the first two are a consistent power of `2` cycles
=======
>>>>>>> 456eb6d1
    assert!(session.segments.len() >= 2);

    let opts = ProverOpts::default();
    let prover = get_prover_server(&opts).unwrap();
    let ctx = VerifierContext::default();

    let id = BenchmarkId::from_parameter("join");
    group.throughput(Throughput::Elements(1 << RECURSION_PO2));
    group.bench_function(id, |b| {
        b.iter_batched_ref(
            || {
                let receipt = prover.prove_session(&ctx, &session).unwrap();
                let composite = receipt.inner.composite().unwrap();
                let left = prover.lift(&composite.segments[0]).unwrap();
                let right = prover.lift(&composite.segments[1]).unwrap();
                (left, right)
            },
            |(left, right)| black_box(prover.join(&left, &right).unwrap()),
            BatchSize::SmallInput,
        );
    });
}

criterion_group!(
    benches,
    execute,
    prove_sha256,
    prove_poseidon2,
    total_composite,
    lift,
    join,
    total_succinct,
);
criterion_main!(benches);<|MERGE_RESOLUTION|>--- conflicted
+++ resolved
@@ -70,22 +70,6 @@
     let ctx = VerifierContext::default();
     let iterations = 10_000;
 
-<<<<<<< HEAD
-    let session = setup_exec(iterations).run().unwrap();
-    println!("{iterations}: {}", session.total_cycles);
-    let id = BenchmarkId::from_parameter(format!("{iterations}/prove/{hashfn}"));
-    group.throughput(Throughput::Elements(session.total_cycles));
-    group.bench_function(id, |b| {
-        b.iter_batched_ref(
-            || {
-                let session = setup_exec(iterations).run().unwrap();
-                session.segments[0].resolve().unwrap()
-            },
-            |segment| black_box(prover.prove_segment(&ctx, &segment).unwrap()),
-            BatchSize::SmallInput,
-        )
-    });
-=======
     let cases = if is_pull_request() {
         vec![10_000]
     } else {
@@ -108,7 +92,6 @@
             )
         });
     }
->>>>>>> 456eb6d1
 }
 
 fn prove_sha256(c: &mut Criterion) {
@@ -128,23 +111,6 @@
     let ctx = VerifierContext::default();
     let iterations = 10_000;
 
-<<<<<<< HEAD
-    let session = setup_exec(iterations).run().unwrap();
-    let id = BenchmarkId::from_parameter(format!("{iterations}/composite"));
-    group.throughput(Throughput::Elements(session.total_cycles));
-    group.bench_function(id, |b| {
-        b.iter_batched_ref(
-            || setup_exec(iterations),
-            |exec| {
-                black_box({
-                    let session = exec.run().unwrap();
-                    prover.prove_session(&ctx, &session).unwrap()
-                })
-            },
-            BatchSize::SmallInput,
-        )
-    });
-=======
     let cases = if is_pull_request() {
         vec![10_000]
     } else {
@@ -168,7 +134,6 @@
             )
         });
     }
->>>>>>> 456eb6d1
 }
 
 fn total_succinct(c: &mut Criterion) {
@@ -180,25 +145,6 @@
     let ctx = VerifierContext::default();
     let iterations = 10_000;
 
-<<<<<<< HEAD
-    let session = setup_exec(iterations).run().unwrap();
-    let id = BenchmarkId::from_parameter(format!("{iterations}/succinct"));
-    group.throughput(Throughput::Elements(session.total_cycles));
-    group.bench_function(id, |b| {
-        b.iter_batched_ref(
-            || setup_exec(iterations),
-            |exec| {
-                black_box({
-                    let session = exec.run().unwrap();
-                    let receipt = prover.prove_session(&ctx, &session).unwrap();
-                    let composite_receipt = receipt.inner.composite().unwrap();
-                    prover.compress(composite_receipt).unwrap();
-                })
-            },
-            BatchSize::SmallInput,
-        )
-    });
-=======
     let cases = if is_pull_request() {
         vec![10_000]
     } else {
@@ -224,7 +170,6 @@
             )
         });
     }
->>>>>>> 456eb6d1
 }
 
 fn lift(c: &mut Criterion) {
@@ -256,11 +201,7 @@
     group.sample_size(10);
 
     let env = ExecutorEnv::builder()
-<<<<<<< HEAD
-        .write_slice(&[10_000])
-=======
         .write_slice(&[3000])
->>>>>>> 456eb6d1
         .segment_limit_po2(16)
         .build()
         .unwrap();
@@ -273,11 +214,6 @@
         session.user_cycles,
         session.total_cycles
     );
-<<<<<<< HEAD
-
-    // Want more than two segments to ensure that the first two are a consistent power of `2` cycles
-=======
->>>>>>> 456eb6d1
     assert!(session.segments.len() >= 2);
 
     let opts = ProverOpts::default();
