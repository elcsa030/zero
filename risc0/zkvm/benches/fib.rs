// Copyright 2023 RISC Zero, Inc.
//
// Licensed under the Apache License, Version 2.0 (the "License");
// you may not use this file except in compliance with the License.
// You may obtain a copy of the License at
//
//     http://www.apache.org/licenses/LICENSE-2.0
//
// Unless required by applicable law or agreed to in writing, software
// distributed under the License is distributed on an "AS IS" BASIS,
// WITHOUT WARRANTIES OR CONDITIONS OF ANY KIND, either express or implied.
// See the License for the specific language governing permissions and
// limitations under the License.

use criterion::{
    black_box, criterion_group, criterion_main, BatchSize, BenchmarkId, Criterion, Throughput,
};
use risc0_zkvm::{prove::default_prover, Executor, ExecutorEnv};
use risc0_zkvm_methods::FIB_ELF;

fn setup(iterations: u32) -> Executor<'static> {
    let env = ExecutorEnv::builder().add_input(&[iterations]).build();
    Executor::from_elf(env, FIB_ELF).unwrap()
}

enum Scope {
    Execute,
    Prove,
    Total,
}

pub fn bench(c: &mut Criterion) {
    let mut group = c.benchmark_group("fib");

    let prover = default_prover();
    for scope in [Scope::Execute, Scope::Prove, Scope::Total] {
        for iterations in [100, 1000, 10_000] {
            let mut exec = setup(iterations);
            let session = exec.run().unwrap();
<<<<<<< HEAD
            let segments = session.resolve().unwrap();
            let po2 = segments[0].po2;
            let cycles = 1 << po2;
=======
            let (exec_cycles, prove_cycles) =
                session
                    .segments
                    .iter()
                    .fold((0, 0), |(exec_cycles, prove_cycles), segment| {
                        (
                            exec_cycles + segment.insn_cycles,
                            prove_cycles + (1 << segment.po2),
                        )
                    });
>>>>>>> 75dc1784
            group.sample_size(10);
            match scope {
                Scope::Execute => {
                    let id = BenchmarkId::from_parameter(format!("{iterations}/execute"));
                    group.throughput(Throughput::Elements(exec_cycles as u64));
                    group.bench_with_input(id, &iterations, |b, &iterations| {
                        b.iter_batched(
                            || setup(iterations),
                            |mut exec| black_box(exec.run().unwrap()),
                            BatchSize::SmallInput,
                        )
                    });
                }
                Scope::Prove => {
                    let id = BenchmarkId::from_parameter(format!("{iterations}/prove"));
                    group.throughput(Throughput::Elements(prove_cycles as u64));
                    group.bench_with_input(id, &iterations, |b, &iterations| {
                        b.iter_batched(
                            || {
                                let mut exec = setup(iterations);
                                exec.run().unwrap()
                            },
                            |session| black_box(prover.prove_session(&session).unwrap()),
                            BatchSize::SmallInput,
                        )
                    });
                }
                Scope::Total => {
                    let id = BenchmarkId::from_parameter(format!("{iterations}/total"));
                    group.throughput(Throughput::Elements(exec_cycles as u64));
                    group.bench_with_input(id, &iterations, |b, &iterations| {
                        b.iter_batched(
                            || setup(iterations),
                            |mut exec| {
                                black_box({
                                    let session = exec.run().unwrap();
                                    prover.prove_session(&session).unwrap()
                                })
                            },
                            BatchSize::SmallInput,
                        )
                    });
                }
            };
        }
    }

    group.finish();
}

criterion_group!(name = benches;
    config = Criterion::default();
    targets = bench);
criterion_main!(benches);<|MERGE_RESOLUTION|>--- conflicted
+++ resolved
@@ -37,14 +37,9 @@
         for iterations in [100, 1000, 10_000] {
             let mut exec = setup(iterations);
             let session = exec.run().unwrap();
-<<<<<<< HEAD
             let segments = session.resolve().unwrap();
-            let po2 = segments[0].po2;
-            let cycles = 1 << po2;
-=======
             let (exec_cycles, prove_cycles) =
-                session
-                    .segments
+                segments
                     .iter()
                     .fold((0, 0), |(exec_cycles, prove_cycles), segment| {
                         (
@@ -52,7 +47,6 @@
                             prove_cycles + (1 << segment.po2),
                         )
                     });
->>>>>>> 75dc1784
             group.sample_size(10);
             match scope {
                 Scope::Execute => {
