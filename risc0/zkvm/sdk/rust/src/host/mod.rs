// Copyright 2022 Risc0, Inc.
//
// Licensed under the Apache License, Version 2.0 (the "License");
// you may not use this file except in compliance with the License.
// You may obtain a copy of the License at
//
//     http://www.apache.org/licenses/LICENSE-2.0
//
// Unless required by applicable law or agreed to in writing, software
// distributed under the License is distributed on an "AS IS" BASIS,
// WITHOUT WARRANTIES OR CONDITIONS OF ANY KIND, either express or implied.
// See the License for the specific language governing permissions and
// limitations under the License.

#![deny(missing_docs)]
#![doc = include_str!("README.md")]

#[cxx::bridge]
mod bridge {}
mod exception;
#[cfg(not(feature = "pure-prove"))]
mod ffi;
#[cfg(feature = "pure-prove")]
mod prove;

use std::collections::HashMap;

#[cfg(not(feature = "pure-prove"))]
use ffi as prove;

pub use exception::Exception;
pub use prove::{MethodId, Prover, Receipt};

/// The default digest count when generating a MethodId.
pub const DEFAULT_METHOD_ID_LIMIT: u32 = 12;

/// A Result specialized for [Exception].
pub type Result<T> = std::result::Result<T, Exception>;

/// Options available to modify the prover's behavior.
pub struct ProverOpts<'a> {
    pub(crate) skip_seal: bool,

    pub(crate) sendrecv_callbacks: HashMap<u32, Box<dyn Fn(u32, &[u8]) -> Vec<u8> + 'a + Sync>>,
}

impl<'a> ProverOpts<'a> {
    /// If true, skip generating the seal in receipt.  This should
    /// only be used for testing.  In this case, performace will be
    /// much better but we will not be able to cryptographically
    /// verify the execution.
    pub fn with_skip_seal(self, skip_seal: bool) -> Self {
        Self { skip_seal, ..self }
    }

    /// Add a callback handler for sendrecv ports, indexed by channel
    /// numbers.  The guest can call these callbacks by invoking
    /// risc0_zkvm_guest::host_sendrecv.
    pub fn with_sendrecv_callback(
        mut self,
        channel_id: u32,
        callback: impl Fn(u32, &[u8]) -> Vec<u8> + 'a + Sync,
    ) -> Self {
        self.sendrecv_callbacks
            .insert(channel_id, Box::new(callback));
        self
    }
}

impl<'a> Default for ProverOpts<'a> {
    fn default() -> ProverOpts<'a> {
        ProverOpts {
            skip_seal: false,
            sendrecv_callbacks: HashMap::new(),
        }
    }
}

#[cfg(test)]
mod test {
    use super::{MethodId, Prover, ProverOpts, Receipt};
    use crate::serde::{from_slice, to_vec};
    use anyhow::Result;
    use risc0_zkp::core::sha::Digest;
    use risc0_zkvm_methods::{
        FAIL_ID, FAIL_PATH, IO_ID, IO_PATH, SENDRECV_ID, SENDRECV_PATH, SHA_ACCEL_ID,
        SHA_ACCEL_PATH, SHA_ID, SHA_PATH,
    };
    use risc0_zkvm_platform::memory::{COMMIT, HEAP};
    use std::sync::Mutex;
    use test_log::test;

    #[test]
    fn sha() {
        assert_eq!(
            run_sha(""),
            Digest::new([
                0xe3b0c442, 0x98fc1c14, 0x9afbf4c8, 0x996fb924, 0x27ae41e4, 0x649b934c, 0xa495991b,
                0x7852b855,
            ])
        );
        assert_eq!(
            run_sha("a"),
            Digest::new([
                0xca978112, 0xca1bbdca, 0xfac231b3, 0x9a23dc4d, 0xa786eff8, 0x147c4e72, 0xb9807785,
                0xafee48bb,
            ])
        );
        assert_eq!(
            run_sha("abc"),
            Digest::new([
                0xba7816bf, 0x8f01cfea, 0x414140de, 0x5dae2223, 0xb00361a3, 0x96177a9c, 0xb410ff61,
                0xf20015ad
            ])
        );
        assert_eq!(
            run_sha("abcdbcdecdefdefgefghfghighijhijkijkljklmklmnlmnomnopnopq"),
            Digest::new([
                0x248d6a61, 0xd20638b8, 0xe5c02693, 0x0c3e6039, 0xa33ce459, 0x64ff2167, 0xf6ecedd4,
                0x19db06c1
            ])
        );
    }

    fn run_sha(msg: &str) -> Digest {
        let mut prover = Prover::new(&std::fs::read(SHA_PATH).unwrap(), SHA_ID).unwrap();
        let vec = to_vec(&msg).unwrap();
        prover.add_input_u32_slice(vec.as_slice());
        let receipt = prover.run().unwrap();
        let vec = receipt.get_journal_vec().unwrap();
        from_slice::<Digest>(vec.as_slice()).unwrap()
    }

    #[test]
    fn memory_io() {
        // Double write to WOM are fine
        assert!(run_memio(&[(COMMIT.start(), 1), (COMMIT.start(), 1)]).is_ok());

        // Double write to WOM with different values throw
        assert!(run_memio(&[(COMMIT.start(), 1), (COMMIT.start(), 2)]).is_err());

        // But they are OK at different addresses
        assert!(run_memio(&[(COMMIT.start(), 1), (COMMIT.start() + 4, 2)]).is_ok());

        // Aligned write is fine
        assert!(run_memio(&[(HEAP.start(), 1)]).is_ok());

        // Unaligned write is bad
        assert!(run_memio(&[(HEAP.start() + 1, 1)]).is_err());

        // Aligned read is fine
        assert!(run_memio(&[(HEAP.start(), 0)]).is_ok());

        // Unaligned read is bad
        assert!(run_memio(&[(HEAP.start() + 1, 0)]).is_err());
    }

    fn run_memio(pairs: &[(usize, usize)]) -> Result<Receipt> {
        run_memio_with_opts(pairs, ProverOpts::default().with_skip_seal(true))
    }

    fn run_memio_with_opts(pairs: &[(usize, usize)], opts: ProverOpts) -> Result<Receipt> {
        let mut vec = Vec::new();
        vec.push(pairs.len() as u32);
        for (first, second) in pairs {
            vec.push(*first as u32);
            vec.push(*second as u32);
        }
        let skip_seal = opts.skip_seal;
        let mut prover =
            Prover::new_with_opts(&std::fs::read(IO_PATH).unwrap(), IO_ID, opts).unwrap();
        prover.add_input_u32_slice(vec.as_slice());
        let receipt = prover.run()?;
        if !skip_seal {
            receipt.verify(IO_ID).unwrap();
        }
        Ok(receipt)
    }

    #[test]
    fn receipt_serde() {
        let receipt = run_memio_with_opts(&[(HEAP.start(), 0)], ProverOpts::default()).unwrap();
        let ser: Vec<u32> = crate::serde::to_vec(&receipt).unwrap();
        let de: Receipt = crate::serde::from_slice(&ser).unwrap();
        assert_eq!(de.get_journal().unwrap(), receipt.get_journal().unwrap());
        assert_eq!(de.get_seal().unwrap(), receipt.get_seal().unwrap());
        de.verify(IO_ID).unwrap();
    }

    #[test]
    fn receipt_serde_no_seal() {
        let receipt = run_memio_with_opts(
            &[(HEAP.start(), 0)],
            ProverOpts::default().with_skip_seal(true),
        )
        .unwrap();
        let ser: Vec<u32> = crate::serde::to_vec(&receipt).unwrap();
        let de: Receipt = crate::serde::from_slice(&ser).unwrap();
        assert_eq!(de.get_journal().unwrap(), receipt.get_journal().unwrap());
        assert_eq!(de.get_seal().unwrap(), receipt.get_seal().unwrap());
        assert!(de.verify(IO_ID).is_err());
    }

    #[test]
    fn fail() {
        // Check that a compliant host will fault.
        let mut prover = Prover::new(&std::fs::read(FAIL_PATH).unwrap(), FAIL_ID).unwrap();
        assert!(prover.run().is_err());
    }

    #[test]
    fn clone_method_id() {
        let method_id = MethodId::from_slice(FAIL_ID).unwrap();
        let clone = method_id.clone();
        assert!(method_id == clone);
    }

    #[test]
    fn host_sendrecv() {
        let expected: Vec<Vec<u8>> = vec![
            "".into(),
            "H".into(),
            "He".into(),
            "Hel".into(),
            "Hell".into(),
            "Hello".into(),
        ];
        let actual: Mutex<Vec<Vec<u8>>> = Vec::new().into();
        let opts = ProverOpts::default()
            .with_skip_seal(true)
            .with_sendrecv_callback(5, |channel_id, buf| -> Vec<u8> {
                assert_eq!(channel_id, 5);
                let mut act = actual.lock().unwrap();
                act.push(buf.into());
                expected[act.len()].clone()
            });
        let mut prover =
            Prover::new_with_opts(&std::fs::read(SENDRECV_PATH).unwrap(), SENDRECV_ID, opts)
                .unwrap();
        prover.add_input_u32_slice(&[5, expected.len() as u32 - 1]);
        prover.run().unwrap();

        assert_eq!(*actual.lock().unwrap(), expected[..expected.len() - 1]);
    }

    // Make sure panics in the callback get propagated correctly.
    #[test]
    #[should_panic(expected = "I am panicking from here!")]
    fn host_sendrecv_callback_panic() {
        let opts = ProverOpts::default()
            .with_skip_seal(true)
            .with_sendrecv_callback(5, |_channel_id, _buf| -> Vec<u8> {
                panic!("I am panicking from here!");
            });
        let mut prover =
            Prover::new_with_opts(&std::fs::read(SENDRECV_PATH).unwrap(), SENDRECV_ID, opts)
                .unwrap();
        prover.add_input_u32_slice(&[5, 5]);
        prover.run().unwrap();
    }

    #[test]
<<<<<<< HEAD
    #[ignore = "Cannot expand, max po2 of 24 reached"]
    #[cfg(feature = "pure-prove")]
    fn recursion() {
        use risc0_zkvm_methods_verify::{VERIFY_ID, VERIFY_PATH};

        let mut prover = Prover::new(&std::fs::read(IO_PATH).unwrap(), IO_ID).unwrap();
        let vec = vec![1u32, HEAP.start() as u32, 1];
        prover.add_input_u32_slice(vec.as_slice());
        let receipt = prover.run().unwrap();

        let opts = ProverOpts::default().with_skip_seal(true);
        let mut prover =
            Prover::new_with_opts(&std::fs::read(VERIFY_PATH).unwrap(), VERIFY_ID, opts).unwrap();
        prover.add_input_u32_slice(&[receipt.seal.len() as u32]);
        prover.add_input_u32_slice(&receipt.seal);
        prover.add_input_u32_slice(&[(IO_ID.len() / 4) as u32]);
        prover.add_input_u8_slice(IO_ID);
=======
    fn sha_accel() {
        let opts = ProverOpts::default().with_skip_seal(true);
        let mut prover =
            Prover::new_with_opts(&std::fs::read(SHA_ACCEL_PATH).unwrap(), SHA_ACCEL_ID, opts)
                .unwrap();
        prover.add_input_u32_slice(&[
            0, // Test risc0_zkvm_guest::sha::Impl
            0, // Compute an empty digest
        ]);
        prover.run().unwrap();
    }

    #[test]
    #[cfg(feature = "pure-prove")]
    fn insecure_sha_accel() {
        let opts = ProverOpts::default().with_skip_seal(true);
        let mut prover =
            Prover::new_with_opts(&std::fs::read(SHA_ACCEL_PATH).unwrap(), SHA_ACCEL_ID, opts)
                .unwrap();
        prover.add_input_u32_slice(&[
            1, // Test risc0_zkvm_guest::sha_insecure::Impl
            0, // Compute an empty digest
        ]);
        prover.run().unwrap();
    }

    #[test]
    #[cfg(feature = "pure-prove")]
    fn sha_cycle_count() {
        let opts = ProverOpts::default().with_skip_seal(true);
        let mut prover =
            Prover::new_with_opts(&std::fs::read(SHA_ACCEL_PATH).unwrap(), SHA_ACCEL_ID, opts)
                .unwrap();
        prover.add_input_u32_slice(&[
            2, // Check insecure cycle count < expected from accel
            0, // Compute an empty digest
        ]);
>>>>>>> 2b0bc801
        prover.run().unwrap();
    }
}<|MERGE_RESOLUTION|>--- conflicted
+++ resolved
@@ -260,7 +260,47 @@
     }
 
     #[test]
-<<<<<<< HEAD
+    fn sha_accel() {
+        let opts = ProverOpts::default().with_skip_seal(true);
+        let mut prover =
+            Prover::new_with_opts(&std::fs::read(SHA_ACCEL_PATH).unwrap(), SHA_ACCEL_ID, opts)
+                .unwrap();
+        prover.add_input_u32_slice(&[
+            0, // Test risc0_zkvm_guest::sha::Impl
+            0, // Compute an empty digest
+        ]);
+        prover.run().unwrap();
+    }
+
+    #[test]
+    #[cfg(feature = "pure-prove")]
+    fn insecure_sha_accel() {
+        let opts = ProverOpts::default().with_skip_seal(true);
+        let mut prover =
+            Prover::new_with_opts(&std::fs::read(SHA_ACCEL_PATH).unwrap(), SHA_ACCEL_ID, opts)
+                .unwrap();
+        prover.add_input_u32_slice(&[
+            1, // Test risc0_zkvm_guest::sha_insecure::Impl
+            0, // Compute an empty digest
+        ]);
+        prover.run().unwrap();
+    }
+
+    #[test]
+    #[cfg(feature = "pure-prove")]
+    fn sha_cycle_count() {
+        let opts = ProverOpts::default().with_skip_seal(true);
+        let mut prover =
+            Prover::new_with_opts(&std::fs::read(SHA_ACCEL_PATH).unwrap(), SHA_ACCEL_ID, opts)
+                .unwrap();
+        prover.add_input_u32_slice(&[
+            2, // Check insecure cycle count < expected from accel
+            0, // Compute an empty digest
+        ]);
+        prover.run().unwrap();
+    }
+
+    #[test]
     #[ignore = "Cannot expand, max po2 of 24 reached"]
     #[cfg(feature = "pure-prove")]
     fn recursion() {
@@ -278,45 +318,6 @@
         prover.add_input_u32_slice(&receipt.seal);
         prover.add_input_u32_slice(&[(IO_ID.len() / 4) as u32]);
         prover.add_input_u8_slice(IO_ID);
-=======
-    fn sha_accel() {
-        let opts = ProverOpts::default().with_skip_seal(true);
-        let mut prover =
-            Prover::new_with_opts(&std::fs::read(SHA_ACCEL_PATH).unwrap(), SHA_ACCEL_ID, opts)
-                .unwrap();
-        prover.add_input_u32_slice(&[
-            0, // Test risc0_zkvm_guest::sha::Impl
-            0, // Compute an empty digest
-        ]);
-        prover.run().unwrap();
-    }
-
-    #[test]
-    #[cfg(feature = "pure-prove")]
-    fn insecure_sha_accel() {
-        let opts = ProverOpts::default().with_skip_seal(true);
-        let mut prover =
-            Prover::new_with_opts(&std::fs::read(SHA_ACCEL_PATH).unwrap(), SHA_ACCEL_ID, opts)
-                .unwrap();
-        prover.add_input_u32_slice(&[
-            1, // Test risc0_zkvm_guest::sha_insecure::Impl
-            0, // Compute an empty digest
-        ]);
-        prover.run().unwrap();
-    }
-
-    #[test]
-    #[cfg(feature = "pure-prove")]
-    fn sha_cycle_count() {
-        let opts = ProverOpts::default().with_skip_seal(true);
-        let mut prover =
-            Prover::new_with_opts(&std::fs::read(SHA_ACCEL_PATH).unwrap(), SHA_ACCEL_ID, opts)
-                .unwrap();
-        prover.add_input_u32_slice(&[
-            2, // Check insecure cycle count < expected from accel
-            0, // Compute an empty digest
-        ]);
->>>>>>> 2b0bc801
         prover.run().unwrap();
     }
 }