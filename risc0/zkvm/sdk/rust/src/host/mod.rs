--- conflicted
+++ resolved
@@ -313,17 +313,11 @@
 
 #[cfg(test)]
 mod test {
-<<<<<<< HEAD
-    use super::{MethodId, Prover, Receipt};
+    use super::{MethodId, Prover, ProverOpts, Receipt};
     use crate::{
         platform::memory::{COMMIT, HEAP},
         serde::{from_slice, to_vec},
     };
-=======
-    use super::{MethodId, Prover, ProverOpts, Receipt};
-    use crate::platform::memory::{COMMIT, HEAP};
-    use crate::serde::{from_slice, to_vec};
->>>>>>> 9a37634f
     use anyhow::Result;
     use risc0_zkp::core::sha::Digest;
     use risc0_zkvm_methods::{FAIL_ID, FAIL_PATH, IO_ID, IO_PATH, SHA_ID, SHA_PATH};
