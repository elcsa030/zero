// Copyright 2022 Risc0, Inc.
//
// Licensed under the Apache License, Version 2.0 (the "License");
// you may not use this file except in compliance with the License.
// You may obtain a copy of the License at
//
//     http://www.apache.org/licenses/LICENSE-2.0
//
// Unless required by applicable law or agreed to in writing, software
// distributed under the License is distributed on an "AS IS" BASIS,
// WITHOUT WARRANTIES OR CONDITIONS OF ANY KIND, either express or implied.
// See the License for the specific language governing permissions and
// limitations under the License.

#![deny(missing_docs)]
#![doc = include_str!("README.md")]

/// A wrapper for the `cc` crate that compiles to `riscv32im` with no boilerplate and
/// reasonable defaults.
///
/// ```no_run
/// fn main() {
///     risc0_zkvm::build::rcc::Build::new()
///         .file("src/foo.c")
///         .compile("foo");
/// }
/// ```
///
/// is equivalent to...
///
/// ```no_run
/// fn main() {
///     cc::Build::new() // The normal `cc` crate
///         .target("riscv32im-unknown-none-elf")
///         .no_default_flags(true)
///         .flag("-O3")
///         .flag("--target=riscv32-unknown-none-elf")
///         .flag("-mabi=ilp32")
///         .flag("-mcmodel=medany")
///         .flag("-fdata-sections")
///         .flag("-ffunction-sections")
///         .flag("-dead_strip")
///         .flag("-flto")
///         .flag("-march=rv32im")
///         .file("src/foo.c")
///         .flag("-static")
///         .flag("--sysroot=/opt/riscv/riscv32-unknown-elf")
///         .flag("--gcc-toolchain=/opt/riscv")
///         .compile("foo");
/// }
/// ```
///
#[cfg(feature = "risc_cc")]
pub mod rcc;

use std::{
    collections::HashMap,
    default::Default,
    env,
    fs::{self, File},
    io::{Cursor, Read, Write},
    path::{Path, PathBuf},
    process::Command,
};

use crate::host::{MethodId, DEFAULT_METHOD_ID_LIMIT};
use cargo_metadata::{MetadataCommand, Package};
use risc0_zkvm_platform_sys::LINKER_SCRIPT;
use serde::Deserialize;
use sha2::{Digest, Sha256};
use zip::ZipArchive;

const TARGET_JSON: &[u8] = include_bytes!("riscv32im-risc0-zkvm-elf.json");

#[derive(Debug, Deserialize)]
struct Risc0Metadata {
    methods: Vec<String>,
}

impl Risc0Metadata {
    fn from_package(pkg: &Package) -> Option<Risc0Metadata> {
        let obj = pkg.metadata.get("risc0").unwrap();
        serde_json::from_value(obj.clone()).unwrap()
    }
}

#[derive(Debug)]
struct Risc0Method {
    name: String,
    elf_path: PathBuf,
}

impl Risc0Method {
    fn make_method_id(&self, code_limit: u32) -> Vec<u8> {
        if !self.elf_path.exists() {
            eprintln!(
                "RISC-V method was not found at: {:?}",
                self.elf_path.to_str().unwrap()
            );
            std::process::exit(-1);
        }

        // Method ID calculation is slow, so only recalculate it if we
        // actually get a different ELF file.
        let method_id_path = self.elf_path.with_extension("id");
        let elf_sha_path = self.elf_path.with_extension("sha");
        let elf_contents = std::fs::read(&self.elf_path).unwrap();
        let (elf_sha, elf_sha_hex) = sha_digest_with_hex(&elf_contents);
        if method_id_path.exists() {
            if let Ok(cached_sha) = std::fs::read(&elf_sha_path) {
                if cached_sha == elf_sha.as_slice() {
                    println!("MethodID for {} ({}) up to date", self.name, elf_sha_hex);
                    return std::fs::read(&method_id_path).unwrap();
                }
            }
        }

        println!("Computing MethodID for {} ({:})!", self.name, elf_sha_hex);
        let elf_contents = std::fs::read(&self.elf_path).unwrap();
        let method_id = MethodId::compute(&elf_contents, code_limit).unwrap();
        let slice = method_id.as_slice().unwrap();
        std::fs::write(method_id_path, slice).unwrap();
        std::fs::write(elf_sha_path, elf_sha).unwrap();
        Vec::from(slice)
    }

    fn rust_def(&self, code_limit: u32) -> String {
        let elf_path = self.elf_path.display();
        let upper = self.name.to_uppercase();
        let method_id = self.make_method_id(code_limit);
        format!(
            r##"
pub const {upper}_PATH: &'static str = r#"{elf_path}"#;
pub const {upper}_ID: &'static [u8] = &{method_id:?};
            "##
        )
    }
}

#[derive(Debug)]
struct ZipMapEntry {
    zip_url: &'static str,
    src_prefix: &'static str,
    dst_prefix: &'static str,
}

/// ID of rust library source version.  This is an arbitrary string,
/// but must change if we need to download a new library version.  So
/// let's just use the GIT commit ID.
const RUST_LIB_ID: &str = "c341bdc05f9debb34a3cf9dff4ee490a3f1b5ec1.";
const RUST_LIB_MAP : &[ZipMapEntry] = &[
    ZipMapEntry{
	zip_url: "https://github.com/risc0/rust/archive/c341bdc05f9debb34a3cf9dff4ee490a3f1b5ec1.zip",
	src_prefix: "rust-c341bdc05f9debb34a3cf9dff4ee490a3f1b5ec1/library",
	dst_prefix: "library"},
    ZipMapEntry{
	zip_url: "https://github.com/rust-lang/stdarch/archive/28335054b1f417175ab5005cf1d9cf7937737930.zip",
	src_prefix:"stdarch-28335054b1f417175ab5005cf1d9cf7937737930",
	dst_prefix: "library/stdarch"},
    ZipMapEntry{
	zip_url: "https://github.com/rust-lang/backtrace-rs/archive/4e5a3f72929f152752d5659e95bb15c8f6b41eff.zip",
	src_prefix:"backtrace-rs-4e5a3f72929f152752d5659e95bb15c8f6b41eff",
	dst_prefix: "library/backtrace"},
];

fn sha_digest_with_hex(data: &[u8]) -> (Vec<u8>, String) {
    let bin_sha = Sha256::new().chain_update(data).finalize();
    (
        bin_sha.to_vec(),
        bin_sha
            .as_slice()
            .iter()
            .map(|x| format!("{:02x}", x))
            .collect(),
    )
}

/// Returns the given cargo Package from the metadata.
fn get_package<P>(manifest_dir: P) -> Package
where
    P: AsRef<Path>,
{
    let manifest_path = manifest_dir.as_ref().join("Cargo.toml");
    let manifest_meta = MetadataCommand::new()
        .manifest_path(&manifest_path)
        .no_deps()
        .exec()
        .unwrap();
    let mut matching: Vec<&Package> = manifest_meta
        .packages
        .iter()
        .filter(|pkg| {
            let std_path: &Path = pkg.manifest_path.as_ref();
            std_path == &manifest_path
        })
        .collect();
    if matching.len() == 0 {
        eprintln!(
            "ERROR: No package found in {}",
            manifest_dir.as_ref().display()
        );
        std::process::exit(-1);
    }
    if matching.len() > 1 {
        eprintln!(
            "ERROR: Multiple packages found in {}",
            manifest_dir.as_ref().display()
        );
        std::process::exit(-1);
    }
    matching.pop().unwrap().clone()
}

/// When called from a build.rs, returns the current package being built.
fn current_package() -> Package {
    get_package(env::var("CARGO_MANIFEST_DIR").unwrap())
}

/// Returns all inner packages specified the "methods" list inside
/// "package.metadata.risc0".
fn guest_packages(pkg: &Package) -> Vec<Package> {
    let manifest_dir = pkg.manifest_path.parent().unwrap();
    Risc0Metadata::from_package(pkg)
        .unwrap()
        .methods
        .iter()
        .map(|inner| get_package(manifest_dir.join(inner)))
        .collect()
}

/// Returns all methods associated with the given riscv guest package.
fn guest_methods<P>(pkg: &Package, out_dir: P, features: &Vec<String>) -> Vec<Risc0Method>
where
    P: AsRef<Path>,
{
    let target_dir = out_dir.as_ref().join("riscv-guest");
    pkg.targets
        .iter()
        .filter(|target| target.kind.iter().any(|kind| kind == "bin"))
        .filter(|target| {
            target
                .required_features
                .iter()
                .all(|rf| features.contains(rf))
        })
        .map(|target| Risc0Method {
            name: target.name.clone(),
            elf_path: target_dir
                .join("riscv32im-risc0-zkvm-elf")
                .join("release")
                .join(&target.name),
        })
        .collect()
}

#[derive(Debug)]
struct GuestBuildEnv {
    target_spec: PathBuf,
    rust_lib_src: PathBuf,
}

fn setup_guest_build_env<P>(out_dir: P) -> GuestBuildEnv
where
    P: AsRef<Path>,
{
    // RISCV target specification
    let target_spec_path = out_dir.as_ref().join("riscv32im-risc0-zkvm-elf.json");
    fs::write(&target_spec_path, TARGET_JSON).unwrap();

    // Rust standard library
    let (_, src_id_hash) = sha_digest_with_hex(RUST_LIB_ID.as_bytes());
    let rust_lib_path = out_dir.as_ref().join(format!("rust-std_{}", src_id_hash));
    if !rust_lib_path.exists() {
        println!(
            "Standard library {} does not exist; downloading",
            rust_lib_path.display()
        );

        download_zip_map(RUST_LIB_MAP, &rust_lib_path);
    }

    GuestBuildEnv {
        target_spec: target_spec_path.to_owned(),
        rust_lib_src: rust_lib_path,
    }
}

fn download_zip_map<P>(zip_map: &[ZipMapEntry], dest_base: P)
where
    P: AsRef<Path>,
{
    let tmp_dest_base = dest_base.as_ref().with_extension("downloadtmp");
    if tmp_dest_base.exists() {
        fs::remove_dir_all(&tmp_dest_base).unwrap();
    }
    for zm in zip_map.iter() {
        let src_prefix = Path::new(&zm.src_prefix);
        let dst_prefix = tmp_dest_base.join(&zm.dst_prefix);
        println!(
            "Downloading {}, mapping {} to {}",
            zm.zip_url,
            zm.src_prefix,
            dst_prefix.display()
        );

        fs::create_dir_all(&dst_prefix).unwrap();

        let mut response = reqwest::blocking::get(zm.zip_url).unwrap();
        let mut zip_buf: Vec<u8> = Vec::new();
        response.read_to_end(&mut zip_buf).unwrap();
        let mut zip = ZipArchive::new(Cursor::new(&zip_buf)).unwrap();
        println!("Got zip with {} files", zip.len());

        let mut nwrote: u32 = 0;
        for i in 0..zip.len() {
            let mut f = zip.by_index(i).unwrap();
            let name = f.enclosed_name().unwrap();
            if let Ok(relative_src) = name.strip_prefix(src_prefix) {
                let dest_name = dst_prefix.join(relative_src);
                if f.is_dir() {
                    fs::create_dir_all(dest_name).unwrap();
                    continue;
                }
                if !f.is_file() {
                    continue;
                }
                std::io::copy(&mut f, &mut File::create(&dest_name).unwrap()).unwrap();
                println!("Writing {}", dest_name.display());
                nwrote += 1;
            }
        }
        println!("Wrote {} files", nwrote);
    }
    fs::rename(&tmp_dest_base, dest_base.as_ref()).unwrap();
}

// Builds a package that targets the riscv guest into the specified target
// directory.
fn build_guest_package<P>(
    pkg: &Package,
    target_dir: P,
    guest_build_env: &GuestBuildEnv,
    features: &Vec<String>,
) where
    P: AsRef<Path>,
{
    fs::create_dir_all(target_dir.as_ref()).unwrap();
    let cargo = env::var("CARGO").unwrap();
    let mut args = vec![
        "build",
        "-vv",
        "--release",
        "--target",
        guest_build_env.target_spec.to_str().unwrap(),
        "-Z",
        "build-std",
        "-Z",
        "build-std-features=compiler-builtins-mem",
        "--manifest-path",
        pkg.manifest_path.as_str(),
        "--target-dir",
        target_dir.as_ref().to_str().unwrap(),
    ];
    let features_str = features.join(",");
    if !features.is_empty() {
        args.push("--features");
        args.push(&features_str);
    }
    println!("Building guest package: {cargo} {}", args.join(" "));
    println!(
        "Using std src root: {}",
        guest_build_env.rust_lib_src.to_str().unwrap()
    );
    let status = Command::new(cargo)
        .env("CARGO_ENCODED_RUSTFLAGS", "-C\x1fpasses=loweratomic")
        .env(
            "__CARGO_TESTS_ONLY_SRC_ROOT",
            guest_build_env.rust_lib_src.to_str().unwrap(),
        )
        .args(args)
        .status()
        .unwrap();
    if !status.success() {
        std::process::exit(status.code().unwrap());
    }
}

/// Options defining how to embed a guest package in
/// [`embed_methods_with_options`].
pub struct GuestOptions {
    /// The number of po2 entries to generate in the MethodID.
    pub code_limit: u32,

    /// Features for cargo to build the guest with.
    pub features: Vec<String>,
}

impl Default for GuestOptions {
    fn default() -> Self {
        GuestOptions {
            code_limit: DEFAULT_METHOD_ID_LIMIT,
            features: vec![],
        }
    }
}

/// Embeds methods built for RISC-V for use by host-side dependencies.
/// Specify custom options for a guest package by defining its [GuestOptions].
/// See [embed_methods].
pub fn embed_methods_with_options(mut guest_pkg_to_options: HashMap<&str, GuestOptions>) {
    let out_dir_env = env::var_os("OUT_DIR").unwrap();
    let out_dir = Path::new(&out_dir_env);

    let pkg = current_package();
    let guest_packages = guest_packages(&pkg);
    let methods_path = out_dir.join("methods.rs");
    let mut methods_file = File::create(&methods_path).unwrap();

    let guest_build_env = setup_guest_build_env(&out_dir);

    for guest_pkg in guest_packages {
        println!("Building guest package {}.{}", pkg.name, guest_pkg.name);

        let guest_options = guest_pkg_to_options
            .remove(guest_pkg.name.as_str())
            .unwrap_or_default();

        build_guest_package(
            &guest_pkg,
            &out_dir.join("riscv-guest"),
            &guest_build_env,
<<<<<<< HEAD
            &method_options.features,
=======
            guest_options.features,
>>>>>>> 55aef5b8
        );

        for method in guest_methods(&guest_pkg, &out_dir, &method_options.features) {
            methods_file
                .write_all(method.rust_def(guest_options.code_limit).as_bytes())
                .unwrap();
        }
    }

    // HACK: It's not particularly practical to figure out all the
    // files that all the guest crates transtively depend on.  So, we
    // want to run the guest "cargo build" command each time we build.
    //
    // Since we generate methods.rs each time we run, it will always
    // be changed.
    println!("cargo:rerun-if-changed={}", methods_path.display());
}

/// Embeds methods built for RISC-V for use by host-side dependencies.
///
/// This method should be called from a package with a
/// [package.metadata.risc0] section including a "methods" property
/// listing the relative paths that contain riscv guest method
/// packages.
///
/// To access the generated method IDs and ELF filenames, include the
/// generated methods.rs:
///
/// ```text
///     include!(concat!(env!("OUT_DIR"), "/methods.rs"));
/// ```
///
/// To conform to rust's naming conventions, the constants are mapped
/// to uppercase.  For instance, if you have a method named
/// "my_method", the method ID and elf filename will be defined as
/// "MY_METHOD_ID" and "MY_METHOD_PATH" respectively.
pub fn embed_methods() {
    embed_methods_with_options(HashMap::new())
}

/// Called inside the guest crate's build.rs to do special linking for the ZKVM
pub fn link() {
    if env::var("CARGO_CFG_TARGET_ARCH").unwrap() == "riscv32" {
        let out_dir = env::var_os("OUT_DIR").unwrap();
        let linker_script = Path::new(&out_dir).join("risc0.ld");
        fs::write(&linker_script, LINKER_SCRIPT).unwrap();
        println!("cargo:rustc-link-arg=-T{}", linker_script.to_str().unwrap());
    }
}<|MERGE_RESOLUTION|>--- conflicted
+++ resolved
@@ -429,14 +429,10 @@
             &guest_pkg,
             &out_dir.join("riscv-guest"),
             &guest_build_env,
-<<<<<<< HEAD
-            &method_options.features,
-=======
-            guest_options.features,
->>>>>>> 55aef5b8
+            &guest_options.features,
         );
 
-        for method in guest_methods(&guest_pkg, &out_dir, &method_options.features) {
+        for method in guest_methods(&guest_pkg, &out_dir, &guest_options.features) {
             methods_file
                 .write_all(method.rust_def(guest_options.code_limit).as_bytes())
                 .unwrap();
