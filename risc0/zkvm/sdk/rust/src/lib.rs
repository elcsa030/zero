// Copyright 2022 Risc0, Inc.
//
// Licensed under the Apache License, Version 2.0 (the "License");
// you may not use this file except in compliance with the License.
// You may obtain a copy of the License at
//
//     http://www.apache.org/licenses/LICENSE-2.0
//
// Unless required by applicable law or agreed to in writing, software
// distributed under the License is distributed on an "AS IS" BASIS,
// WITHOUT WARRANTIES OR CONDITIONS OF ANY KIND, either express or implied.
// See the License for the specific language governing permissions and
// limitations under the License.

//! A virtual machine to produces ZK proofs of computation
//!
//! The RISC Zero zkVM is a RISC-V virtual machine that produces
//! [zero-knowledge proofs](https://en.wikipedia.org/wiki/Zero-knowledge_proof)
//! of code it executes. By using the zkVM, a cryptographic
//! [Receipt](host::Receipt) is produced which anyone can verify was produced by
//! the zkVM's guest code. No additional information about the code execution
//! (such as, for example, the inputs provided) is revealed by publishing the
//! [Receipt](host::Receipt). A high-level overview of how the zkVM is
//! structured to accomplish this is available in our
//! [Overview of the zkVM](https://www.risczero.com/docs/explainers/zkvm/zkvm_overview)
//! explainer.
//!
//! Developers new to RISC Zero are encouraged to get started with our
//! [Risc Zero Rust Starter repository](https://github.com/risc0/risc0-rust-starter),
//! which provides an example of producing a zero-knowledge proof that a number
//! is composite, along with an introduction to key components of the RISC Zero
//! zkVM.

#![cfg_attr(not(feature = "std"), no_std)]

extern crate alloc;

pub mod core;
#[cfg(feature = "prove")]
pub mod elf;
#[cfg(feature = "host")]
pub mod host;
#[cfg(feature = "host")]
pub mod method_id;
#[cfg(feature = "prove")]
pub mod prove;
#[cfg(feature = "host")]
pub mod receipt;
pub mod serde;

<<<<<<< HEAD
// TODO: get this from the cirgen circuit
#[cfg(any(feature = "prove", feature = "verify"))]
const CODE_SIZE: usize = 16;
=======
#[cfg(feature = "circuit")]
lazy_static::lazy_static! {
    pub static ref CIRCUIT: risc0_zkvm_circuit::CircuitImpl =
        risc0_zkvm_circuit::CircuitImpl::new();

    pub static ref CODE_SIZE: usize = code_size();
}

#[cfg(feature = "circuit")]
fn code_size() -> usize {
    use risc0_zkp::{adapter::TapsProvider, taps::RegisterGroup};
    CIRCUIT.get_taps().group_size(RegisterGroup::Code)
}
>>>>>>> 7f097583
<|MERGE_RESOLUTION|>--- conflicted
+++ resolved
@@ -48,11 +48,6 @@
 pub mod receipt;
 pub mod serde;
 
-<<<<<<< HEAD
-// TODO: get this from the cirgen circuit
-#[cfg(any(feature = "prove", feature = "verify"))]
-const CODE_SIZE: usize = 16;
-=======
 #[cfg(feature = "circuit")]
 lazy_static::lazy_static! {
     pub static ref CIRCUIT: risc0_zkvm_circuit::CircuitImpl =
@@ -65,5 +60,4 @@
 fn code_size() -> usize {
     use risc0_zkp::{adapter::TapsProvider, taps::RegisterGroup};
     CIRCUIT.get_taps().group_size(RegisterGroup::Code)
-}
->>>>>>> 7f097583
+}