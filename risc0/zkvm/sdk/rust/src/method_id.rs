// Copyright 2022 Risc0, Inc.
//
// Licensed under the Apache License, Version 2.0 (the "License");
// you may not use this file except in compliance with the License.
// You may obtain a copy of the License at
//
//     http://www.apache.org/licenses/LICENSE-2.0
//
// Unless required by applicable law or agreed to in writing, software
// distributed under the License is distributed on an "AS IS" BASIS,
// WITHOUT WARRANTIES OR CONDITIONS OF ANY KIND, either express or implied.
// See the License for the specific language governing permissions and
// limitations under the License.

use alloc::vec::Vec;

use anyhow::Result;
use risc0_zkp::{
    core::{
        log2_ceil,
        sha::{Digest, DIGEST_WORDS, DIGEST_WORD_SIZE},
    },
    MAX_CYCLES, MIN_CYCLES,
};

/// The default digest count when generating a MethodId.
pub const DEFAULT_METHOD_ID_LIMIT: u32 = 12;

pub const MAX_CODE_DIGEST_COUNT: u32 = (log2_ceil(MAX_CYCLES / MIN_CYCLES) + 1) as _;

#[derive(Clone, Eq, PartialEq)]
pub struct MethodId {
    pub table: Vec<Digest>,
}

impl From<&[u8]> for MethodId {
    fn from(bytes: &[u8]) -> Self {
        MethodId::from_slice(bytes).unwrap()
    }
}

impl From<&[u32]> for MethodId {
    fn from(words: &[u32]) -> Self {
        let mut table = Vec::new();
        for digest in words.chunks_exact(DIGEST_WORDS) {
            table.push(Digest::from_slice(digest));
        }
        MethodId { table }
    }
}

impl MethodId {
    pub fn as_slice(&self) -> Result<&[u8]> {
        Ok(bytemuck::cast_slice(self.table.as_slice()))
    }

    pub fn from_slice(bytes: &[u8]) -> Result<Self> {
        let mut table = Vec::new();
        for digest in bytes.chunks_exact(DIGEST_WORDS * DIGEST_WORD_SIZE) {
            let words: Vec<u32> = digest
                .chunks_exact(DIGEST_WORD_SIZE)
                .map(|x| {
                    let mut word = 0;
                    for i in 0..4 {
                        word |= (x[i] as u32) << (i * 8);
                    }
                    word
                })
                .collect();
            table.push(Digest::try_from_slice(&words)?);
        }
        Ok(MethodId { table })
    }

    #[cfg(feature = "prove")]
    pub fn compute(elf_contents: &[u8]) -> Result<Self> {
        MethodId::compute_with_limit(elf_contents, DEFAULT_METHOD_ID_LIMIT)
    }

    #[cfg(feature = "prove")]
    pub fn compute_with_limit(elf_contents: &[u8], limit: u32) -> Result<Self> {
        prove::compute_with_limit(elf_contents, limit)
    }
}

#[cfg(feature = "prove")]
mod prove {
    use anyhow::Result;
    use risc0_zkp::{
        adapter::TapsProvider,
        core::{fp::Fp, sha::Digest},
        field::baby_bear::BabyBear,
        hal::{cpu::CpuHal, Hal},
        prove::poly_group::PolyGroup,
        MIN_CYCLES, ZK_CYCLES,
    };
    use risc0_zkvm_platform::memory::MEM_SIZE;

<<<<<<< HEAD
    use crate::{elf::Program, prove::exec, CIRCUIT};

=======
>>>>>>> bff01acc
    use super::{MethodId, MAX_CODE_DIGEST_COUNT};
    use crate::{elf::Program, prove::exec, CODE_SIZE};

    pub fn compute_with_limit(elf_contents: &[u8], limit: u32) -> Result<MethodId> {
        let code_size = CIRCUIT.code_size();
        let hal: CpuHal<BabyBear> = CpuHal::new();
        let program = Program::load_elf(elf_contents, MEM_SIZE as u32)?;

        // Start with an empty table
        let mut table = Vec::new();

        // Make the digest for each level
        let count = std::cmp::min(limit, MAX_CODE_DIGEST_COUNT);
        for i in 0..count {
            let cycles = MIN_CYCLES * (1 << i);
            if cycles < program.image.len() + 3 + ZK_CYCLES {
                // Can't even fit the program in this cycle size, just set to zero
                table.push(Digest::default());
                continue;
            }

            // Make a vector & set it up with the elf data
            let mut code = vec![Fp::default(); cycles * code_size];
            load_code(&mut code, &program, cycles)?;

            // Copy into accel buffer
            let coeffs = hal.copy_fp_from(&code);
            // Do interpolate & shift
            hal.batch_interpolate_ntt(&coeffs, code_size);
            hal.zk_shift(&coeffs, code_size);
            // Make the poly-group & extract the root
            let code_group = PolyGroup::new(&hal, &coeffs, code_size, cycles);
            table.push(code_group.merkle.root().clone());
        }

        Ok(MethodId { table })
    }

    fn load_code(code: &mut [Fp], elf: &crate::elf::Program, cycles: usize) -> Result<()> {
        let code_size = CIRCUIT.code_size();
        let mut cycle = 0;
        exec::load_code(elf.entry, &elf.image, |chunk, fini| {
            for i in 0..code_size {
                code[cycles * i + cycle] = chunk[i];
            }
            if cycle + fini + ZK_CYCLES < cycles {
                cycle += 1;
                Ok(true)
            } else {
                Ok(false)
            }
        })
    }
}<|MERGE_RESOLUTION|>--- conflicted
+++ resolved
@@ -96,13 +96,8 @@
     };
     use risc0_zkvm_platform::memory::MEM_SIZE;
 
-<<<<<<< HEAD
+    use super::{MethodId, MAX_CODE_DIGEST_COUNT};
     use crate::{elf::Program, prove::exec, CIRCUIT};
-
-=======
->>>>>>> bff01acc
-    use super::{MethodId, MAX_CODE_DIGEST_COUNT};
-    use crate::{elf::Program, prove::exec, CODE_SIZE};
 
     pub fn compute_with_limit(elf_contents: &[u8], limit: u32) -> Result<MethodId> {
         let code_size = CIRCUIT.code_size();
