// Copyright 2022 Risc0, Inc.
//
// Licensed under the Apache License, Version 2.0 (the "License");
// you may not use this file except in compliance with the License.
// You may obtain a copy of the License at
//
//     http://www.apache.org/licenses/LICENSE-2.0
//
// Unless required by applicable law or agreed to in writing, software
// distributed under the License is distributed on an "AS IS" BASIS,
// WITHOUT WARRANTIES OR CONDITIONS OF ANY KIND, either express or implied.
// See the License for the specific language governing permissions and
// limitations under the License.

#![no_std]
#![feature(alloc_error_handler)]
#![no_main]

extern crate alloc;

use risc0_zkp::{
    core::{fp::Fp, fp4::Fp4},
<<<<<<< HEAD
    field::Elem,
    verify::{
        ffpu::fold_eval::{CODE as FOLD_EVAL_CODE, DATA as FOLD_EVAL_DATA},
        VerifyHal,
    },
=======
    field::baby_bear::BabyBear,
    verify::VerifyHal,
>>>>>>> b7e13a25
};
use risc0_zkvm::receipt::verify_with_hal;
use risc0_zkvm_guest::{entry, env, memory_barrier, sha_insecure, standalone_handlers};
use risc0_zkvm_platform::{
    io::{
        ComputePolyDescriptor, FfpuDescriptor, PolyEvalDescriptor, SliceDescriptor,
        GPIO_COMPUTE_POLY, GPIO_FFPU, GPIO_POLY_EVAL, SENDRECV_CHANNEL_INITIAL_INPUT,
    },
    rt::host_io::host_recv,
};

standalone_handlers!();
entry!(main);

struct GuestVerifyHal {
    sha: sha_insecure::Impl,
}

impl GuestVerifyHal {
    fn new() -> Self {
        let sha = sha_insecure::Impl {};
        Self { sha }
    }
}

impl VerifyHal for GuestVerifyHal {
    type Sha = sha_insecure::Impl;
    type Field = BabyBear;

    fn sha(&self) -> &Self::Sha {
        &self.sha
    }

    fn debug(&self, msg: &str) {
        env::log(msg);
    }

    fn compute_polynomial(&self, u: &[Fp4], poly_mix: Fp4, out: &[Fp], mix: &[Fp]) -> Fp4 {
        let desc = &ComputePolyDescriptor {
            eval_u: SliceDescriptor::new(u),
            poly_mix: &poly_mix as *const Fp4 as u32,
            out: SliceDescriptor::new(out),
            mix: SliceDescriptor::new(mix),
        };

        memory_barrier(desc);
        unsafe { GPIO_COMPUTE_POLY.as_ptr().write_volatile(desc) }

        let words: &[u32; Fp4::WORDS] = host_recv(Fp4::WORDS).try_into().unwrap();
        *bytemuck::cast_ref(words)
    }

    fn fold_eval(&self, io: &mut [Fp4], mix: Fp4, inv_wk: Fp) -> Fp4 {
        let data: alloc::vec::Vec<Fp4> = FOLD_EVAL_DATA.iter().map(|x| Fp4::from_u32(*x)).collect();
        let mix = [mix];
        let inv_wk = [Fp4::from_fp(inv_wk)];
        let out = [Fp4::default()];

        let args = [
            SliceDescriptor::new(&data),
            SliceDescriptor::new(io),
            SliceDescriptor::new(&mix),
            SliceDescriptor::new(&inv_wk),
            SliceDescriptor::new(&out),
        ];

        let desc = &FfpuDescriptor {
            code: SliceDescriptor::new(&FOLD_EVAL_CODE),
            args: SliceDescriptor::new(&args),
        };

        memory_barrier(desc);
        unsafe { GPIO_FFPU.as_ptr().write_volatile(desc) }

        let words: &[u32; Fp4::WORDS] = host_recv(Fp4::WORDS).try_into().unwrap();
        *bytemuck::cast_ref(words)
    }

    fn poly_eval(&self, coeffs: &[Fp4], x: Fp4, y: Fp) -> Fp4 {
        let desc = &PolyEvalDescriptor {
            coeffs: SliceDescriptor::new(coeffs),
            x: &x as *const Fp4 as u32,
            y: &y as *const Fp as u32,
        };

        memory_barrier(desc);
        unsafe { GPIO_POLY_EVAL.as_ptr().write_volatile(desc) }

        let words: &[u32; Fp4::WORDS] = host_recv(Fp4::WORDS).try_into().unwrap();

        // This is here to try to get more accurate cycle estimations.
        for _ in 0..coeffs.len() {
            unsafe {
                core::arch::asm!(
                    r#"
                nop // loads
                nop // muls
                nop // adds/stores
            "#
                )
            };
        }

        *bytemuck::cast_ref(words)
    }
}

pub fn main() {
    env::log("main");

    let (words, _) = env::send_recv_as_u32(SENDRECV_CHANNEL_INITIAL_INPUT, &[]);
    let seal_len = words[0] as usize;
    let seal = &words[1..1 + seal_len];
    let id_len = words[1 + seal_len] as usize;
    let method_id = &words[2 + seal_len..2 + seal_len + id_len];

    let hal = GuestVerifyHal::new();
    verify_with_hal(&hal, method_id, seal).unwrap();

    env::log("done");
    
    // Avoid accidental cycle count regressions.
    let cycles = env::get_cycle_count();
    assert!(cycles < 12_000_000, "Ran in {cycles} cycles; expecting under 12 million.");
}<|MERGE_RESOLUTION|>--- conflicted
+++ resolved
@@ -20,16 +20,12 @@
 
 use risc0_zkp::{
     core::{fp::Fp, fp4::Fp4},
-<<<<<<< HEAD
     field::Elem,
     verify::{
         ffpu::fold_eval::{CODE as FOLD_EVAL_CODE, DATA as FOLD_EVAL_DATA},
         VerifyHal,
     },
-=======
     field::baby_bear::BabyBear,
-    verify::VerifyHal,
->>>>>>> b7e13a25
 };
 use risc0_zkvm::receipt::verify_with_hal;
 use risc0_zkvm_guest::{entry, env, memory_barrier, sha_insecure, standalone_handlers};
