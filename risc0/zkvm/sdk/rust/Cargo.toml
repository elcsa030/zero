[package]
name = "risc0-zkvm"
version = "0.10.0"
edition = "2021"
description = "RISC Zero zero-knowledge VM"
license = "Apache-2.0"
homepage = "https://risczero.com/"
repository = "https://github.com/risc0/risc0/"

[dependencies]
bytemuck = "1.9"
risc0-zkp = { version = "0.10", path = "../../../zkp/rust", default-features = false }
risc0-zkvm-platform = { version = "0.10", path = "platform" }
serde = { version = "1.0", default-features = false, features = ["derive"] }

[dev-dependencies]
tempfile = "3.3"

# TODO(nils): Change these arch checks to vendor checks when we have a
# real target triple.
#
# Host dependencies
[target.'cfg(not(target_arch = "riscv32"))'.dependencies]
anyhow = "1.0"
ctor = "0.1"
cxx = "1.0"
log = "0.4"
rand = "0.8"
<<<<<<< HEAD
reqwest = { version = "0.11", features = ["rustls-tls", "blocking"] }
risc0-circuit-rv32im-legacy = { version = "0.1", optional = true }
risc0-zkvm-platform-sys = { version = "0.10", path = "../../platform" }
=======
>>>>>>> 53353e47
risc0-zkvm-sys = { version = "0.10", path = "../.." }
sha2 = "0.10"
xmas-elf = "0.8"

[target.'cfg(not(target_arch = "riscv32"))'.dev-dependencies]
env_logger = "0.9"
risc0-zkvm-methods = { path = "methods" }

[features]
<<<<<<< HEAD
bazel = []
circuit = ["dep:risc0-circuit-rv32im-legacy"]
default = ["prove", "std", "verify"]
doc = ["std"]
prove = ["circuit", "risc0-zkp/prove"]
std = ["risc0-zkp/std", "serde/std"]
verify = ["circuit", "risc0-zkp/verify"]

[package.metadata.release]
release = false
=======
default = ["prove", "std", "verify"]
doc = ["std"]
prove = ["risc0-zkp/prove"]
std = ["risc0-zkp/std", "serde/std"]
verify = ["risc0-zkp/verify"]
>>>>>>> 53353e47
<|MERGE_RESOLUTION|>--- conflicted
+++ resolved
@@ -26,12 +26,6 @@
 cxx = "1.0"
 log = "0.4"
 rand = "0.8"
-<<<<<<< HEAD
-reqwest = { version = "0.11", features = ["rustls-tls", "blocking"] }
-risc0-circuit-rv32im-legacy = { version = "0.1", optional = true }
-risc0-zkvm-platform-sys = { version = "0.10", path = "../../platform" }
-=======
->>>>>>> 53353e47
 risc0-zkvm-sys = { version = "0.10", path = "../.." }
 sha2 = "0.10"
 xmas-elf = "0.8"
@@ -41,21 +35,8 @@
 risc0-zkvm-methods = { path = "methods" }
 
 [features]
-<<<<<<< HEAD
-bazel = []
-circuit = ["dep:risc0-circuit-rv32im-legacy"]
-default = ["prove", "std", "verify"]
-doc = ["std"]
-prove = ["circuit", "risc0-zkp/prove"]
-std = ["risc0-zkp/std", "serde/std"]
-verify = ["circuit", "risc0-zkp/verify"]
-
-[package.metadata.release]
-release = false
-=======
 default = ["prove", "std", "verify"]
 doc = ["std"]
 prove = ["risc0-zkp/prove"]
 std = ["risc0-zkp/std", "serde/std"]
-verify = ["risc0-zkp/verify"]
->>>>>>> 53353e47
+verify = ["risc0-zkp/verify"]