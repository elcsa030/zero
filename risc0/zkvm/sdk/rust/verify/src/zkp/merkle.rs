--- conflicted
+++ resolved
@@ -59,82 +59,4 @@
             top_size,
         }
     }
-<<<<<<< HEAD
-=======
-}
-
-/// A struct against which we verify merkle branches, consisting of the
-/// parameters of the Merkle tree and top - the vector of hash values in the top
-/// row of the tree, above which we verify only once.
-pub struct MerkleTreeVerifier {
-    params: MerkleTreeParams,
-    top: Vec<Digest>,
-}
-
-impl MerkleTreeVerifier {
-    /// Constructs a new MerkleTreeVerifier by making the params, and then
-    /// computing the root hashes from the top level hashes.
-    pub fn new<S: Sha>(
-        iop: &mut ReadIOP<S>,
-        row_size: usize,
-        col_size: usize,
-        queries: usize,
-    ) -> Self {
-        let sha = iop.get_sha().clone();
-        let params = MerkleTreeParams::new(row_size, col_size, queries);
-        // Initialize a vector to hold the digests.
-        // Vector is twice as long as the "top" row - the children of the entry at index
-        // i are stored at 2*i and 2*i+1.
-        let mut top = vec![Digest::default(); params.top_size * 2];
-        // Fill top vector with digests from IOP.
-        iop.read_digests(&mut top[params.top_size..]);
-        // Populate hashes up to the root of the tree.
-        for i in (1..params.top_size).rev() {
-            top[i] = *sha.hash_pair(&top[2 * i], &top[2 * i + 1]);
-        }
-        // Commit to root (index 1).
-        iop.commit(&top[1]);
-        return MerkleTreeVerifier { params, top };
-    }
-
-    /// Returns the root hash of the tree.
-    pub fn root(&self) -> &Digest {
-        return &self.top[1];
-    }
-
-    /// Verifies a branch provided by an IOP.
-    pub fn verify<S: Sha>(&self, iop: &mut ReadIOP<S>, mut idx: usize) -> Vec<Fp> {
-        let sha = iop.get_sha().clone();
-        let col_size = self.params.col_size;
-        let row_size = self.params.row_size;
-        assert!(idx < row_size);
-        // Initialize a vector to hold field elements.
-        let mut out: Vec<Fp> = vec![Fp::new(0); col_size];
-        // Read out field elements from IOP.
-        iop.read_fps(&mut out);
-        // Get the hash at the leaf of the tree by hashing these field elements.
-        let mut cur: Digest = *sha.hash_fps(&out);
-        // Shift idx to start of the row
-        idx += row_size;
-        while idx >= 2 * self.params.top_size {
-            // low_bit determines whether hash cur at idx is the left (0) or right (1)
-            // child.
-            let low_bit = idx % 2;
-            // Retrieve the other parent from the IOP.
-            let mut other = Digest::default();
-            iop.read_digests(core::slice::from_mut(&mut other));
-            // Now ascend to the parent index, and compute the hash there.
-            idx /= 2;
-            if low_bit == 1 {
-                cur = *sha.hash_pair(&other, &cur);
-            } else {
-                cur = *sha.hash_pair(&cur, &other);
-            }
-        }
-        // Once we reduce to an index for which we have the hash, check that it's
-        // correct.
-        assert!(self.top[idx] == cur);
-        out
-    }
->>>>>>> aa37fa82
 }