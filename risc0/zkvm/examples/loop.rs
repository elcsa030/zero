// Copyright 2023 RISC Zero, Inc.
//
// Licensed under the Apache License, Version 2.0 (the "License");
// you may not use this file except in compliance with the License.
// You may obtain a copy of the License at
//
//     http://www.apache.org/licenses/LICENSE-2.0
//
// Unless required by applicable law or agreed to in writing, software
// distributed under the License is distributed on an "AS IS" BASIS,
// WITHOUT WARRANTIES OR CONDITIONS OF ANY KIND, either express or implied.
// See the License for the specific language governing permissions and
// limitations under the License.

use std::{process::Command, rc::Rc, time::Instant};

use clap::Parser;
use human_repr::{HumanCount, HumanDuration};
use risc0_zkvm::{
    get_prover_server, serde::to_vec, Executor, ExecutorEnv, ProverOpts, ProverServer, Receipt,
    Session, VerifierContext,
};
use risc0_zkvm_methods::{
    bench::{BenchmarkSpec, SpecWithIters},
    BENCH_ELF,
};
use tracing_subscriber::{prelude::*, EnvFilter};

#[derive(serde::Serialize, Debug)]
struct PerformanceData {
    cycles: usize,
    duration: u128,
    ram: usize,
    seal: usize,
    speed: f64,
}

#[derive(Parser)]
struct Args {
    /// Number of iterations.
    #[arg(long, short)]
    iterations: Option<u64>,

    /// Specify the hash function to use.
    #[arg(short = 'f', long)]
    hashfn: Option<String>,

    /// Specify the segment po2.
    #[arg(short, long, default_value_t = 20)]
    po2: u32,

    /// Don't print results.
    #[arg(long, short)]
    quiet: bool,

    /// Print results in json format.
    #[arg(long, short)]
    json: bool,
}

fn main() {
    let args = Args::parse();
    if let Some(iterations) = args.iterations {
        tracing_subscriber::registry()
            .with(EnvFilter::from_default_env())
            .with(tracing_forest::ForestLayer::default())
            .init();

        let mut opts = ProverOpts::default();
        if let Some(hashfn) = args.hashfn {
            opts.hashfn = hashfn;
        }
        let prover = get_prover_server(&opts).unwrap();

        let start = Instant::now();
        let (session, receipt) = top(prover.clone(), iterations, args.po2);
        let segments = session.resolve().unwrap();
        let duration = start.elapsed();

        let cycles = segments
            .iter()
            .fold(0, |acc, segment| acc + (1 << segment.po2));

        let seal = receipt
            .inner
            .flat()
            .unwrap()
            .iter()
            .fold(0, |acc, segment| acc + segment.get_seal_bytes().len());

        let usage = prover.get_peak_memory_usage();
        let throughput = (cycles as f64) / duration.as_secs_f64();

        if !args.quiet {
            if args.json {
                let entry = PerformanceData {
                    cycles,
                    duration: duration.as_nanos(),
                    ram: usage,
                    seal,
                    speed: throughput,
                };
                match serde_json::to_string_pretty(&entry) {
                    Ok(json_str) => print!("{json_str}"),
                    Err(e) => println!("Error serializing to JSON: {}", e),
                }
            } else {
                println!(
                    "| {:>9}k | {:>10} | {:>10} | {:>10} | {:>8}hz |",
                    cycles / 1024,
                    duration.human_duration().to_string(),
                    usage.human_count_bytes().to_string(),
                    seal.human_count_bytes().to_string(),
                    throughput.human_count_bare().to_string()
                );
            }
        }
    } else {
        if args.json {
            println!("[");
        } else {
            println!(
                "| {:>10} | {:>10} | {:>10} | {:>10} | {:>10} |",
                "Cycles", "Duration", "RAM", "Seal", "Speed"
            );
        }

        let input = [
            0usize,     // warm-up
            1,          // 16, 64K
            4 * 1024,   // 17, 128K
            16 * 1024,  // 18, 256K
            32 * 1024,  // 19, 512K
            64 * 1024,  // 20, 1M
            200 * 1024, // 21, 2M
            400 * 1024, // 22, 4M
                        // 900 * 1024,  // 23, 8M
                        // 1400 * 1024, // 24, 16M
        ];
        let len = input.len();

        for (index, &iteration) in input.iter().enumerate() {
            run_with_iterations(iteration, args.po2, args.json);

            if args.json {
                if index == len - 1 {
                    println!("\n]");
                } else if index != 0 {
                    println!(",");
                }
            }
        }
    }
}

<<<<<<< HEAD
fn run_with_iterations(iterations: usize, po2: u32) {
=======
fn run_with_iterations(iterations: usize, po2: usize, json: bool) {
>>>>>>> 4783f86b
    let mut cmd = Command::new(std::env::current_exe().unwrap());
    if iterations == 0 {
        cmd.arg("--quiet");
    }
    if json {
        cmd.arg("--json");
    }
    let ok = cmd
        .arg("--iterations")
        .arg(iterations.to_string())
        .arg("--po2")
        .arg(po2.to_string())
        .status()
        .unwrap()
        .success();
    assert!(ok);
}

#[tracing::instrument(skip_all)]
fn top(prover: Rc<dyn ProverServer>, iterations: u64, po2: u32) -> (Session, Receipt) {
    let spec = SpecWithIters(BenchmarkSpec::SimpleLoop, iterations);
    let env = ExecutorEnv::builder()
        .add_input(&to_vec(&spec).unwrap())
        .segment_limit_po2(po2)
        .build()
        .unwrap();
    let mut exec = Executor::from_elf(env, BENCH_ELF).unwrap();
    let session = exec.run().unwrap();
    let ctx = VerifierContext::default();
    let receipt = prover.prove_session(&ctx, &session).unwrap();
    (session, receipt)
}<|MERGE_RESOLUTION|>--- conflicted
+++ resolved
@@ -153,11 +153,7 @@
     }
 }
 
-<<<<<<< HEAD
-fn run_with_iterations(iterations: usize, po2: u32) {
-=======
 fn run_with_iterations(iterations: usize, po2: usize, json: bool) {
->>>>>>> 4783f86b
     let mut cmd = Command::new(std::env::current_exe().unwrap());
     if iterations == 0 {
         cmd.arg("--quiet");
