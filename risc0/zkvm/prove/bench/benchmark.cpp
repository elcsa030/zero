--- conflicted
+++ resolved
@@ -112,17 +112,12 @@
     ->Arg(1)                        // Number of iterations in guest
     ->Arg(10)
     ->Arg(100)
-<<<<<<< HEAD
-    ->DenseRange(1000, 10000, 1000);
-=======
     ->Arg(1000)
     ->Arg(5000);
 
+BENCHMARK(BM_Sha)->Unit(benchmark::kMillisecond)->Arg(1)->Arg(10)->Arg(100);
 BENCHMARK(BM_Battleship_Cpp)->Unit(benchmark::kMillisecond);
 BENCHMARK(BM_Battleship_Rust)->Unit(benchmark::kMillisecond);
->>>>>>> 6fa91676
-
-BENCHMARK(BM_Sha)->Unit(benchmark::kMillisecond)->Arg(1)->Arg(10)->Arg(100);
 
 // Helper macro to create a main routine in a test that runs the benchmarks
 int main(int argc, char** argv) {
