[package]
name = "risc0-build"
version = "0.9.0"
edition = "2021"
description = "RISC Zero build helper"
license = "Apache-2.0"
homepage = "https://risczero.com/"
repository = "https://github.com/risc0/risc0/"

[dependencies]
anyhow = { version = "1.0", default-features = false }
cargo_metadata = "0.14"
<<<<<<< HEAD
reqwest = { version = "0.11", features = ["rustls-tls", "blocking"] }
risc0-zkvm-platform-sys = { version = "0.8", path = "../zkvm/platform" }
risc0-zkvm-sys = { version = "0.8", path = "../zkvm" }
=======
risc0-zkvm-platform-sys = { version = "0.9", path = "../zkvm/platform" }
risc0-zkvm-sys = { version = "0.9", path = "../zkvm" }
>>>>>>> 21d453be
serde = { version = "1.0", features = ["derive"] }
serde_json = "1.0"
sha2 = "0.10"
zip = "0.6"<|MERGE_RESOLUTION|>--- conflicted
+++ resolved
@@ -10,14 +10,9 @@
 [dependencies]
 anyhow = { version = "1.0", default-features = false }
 cargo_metadata = "0.14"
-<<<<<<< HEAD
 reqwest = { version = "0.11", features = ["rustls-tls", "blocking"] }
-risc0-zkvm-platform-sys = { version = "0.8", path = "../zkvm/platform" }
-risc0-zkvm-sys = { version = "0.8", path = "../zkvm" }
-=======
 risc0-zkvm-platform-sys = { version = "0.9", path = "../zkvm/platform" }
 risc0-zkvm-sys = { version = "0.9", path = "../zkvm" }
->>>>>>> 21d453be
 serde = { version = "1.0", features = ["derive"] }
 serde_json = "1.0"
 sha2 = "0.10"
