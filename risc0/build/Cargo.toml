--- conflicted
+++ resolved
@@ -11,16 +11,10 @@
 cargo_metadata = "0.15"
 downloader = "0.2"
 home = "0.5"
-<<<<<<< HEAD
-risc0-zkp = { version = "1.0.0-rc.2", path = "../zkp" }
-risc0-zkvm = { version = "1.0.0-rc.2", path = "../zkvm" }
-risc0-zkvm-platform = { version = "1.0.0-rc.2", path = "../zkvm/platform" }
-=======
 risc0-circuit-rv32im = { workspace = true }
 risc0-zkp = { workspace = true, features = ["default"] }
 risc0-zkvm = { workspace = true, features = ["default"] }
 risc0-zkvm-platform = { workspace = true }
->>>>>>> f96a7e46
 serde = { version = "1.0", default-features = false, features = ["derive"] }
 serde_json = "1.0"
 sha2 = "0.10"
