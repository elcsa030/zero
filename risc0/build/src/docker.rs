--- conflicted
+++ resolved
@@ -239,19 +239,7 @@
         build("../../risc0/zkvm/methods/guest/Cargo.toml");
         compare_image_id(
             "risc0_zkvm_methods_guest/multi_test",
-<<<<<<< HEAD
-            "22105e7c8dc351b3ad4c68a4899d910172f271e160e2e0a50610b0c968a729bd",
+            "acfdb2b8c96e32000437d05465077ee25dfeb26d478d0aca2449111343424a83",
         );
-        compare_image_id(
-            "risc0_zkvm_methods_guest/hello_commit",
-            "04bb18c92ad2d4512149cdcb97d8d3e44dea0d1c9957e83bc847f0a1acb08470",
-        );
-        compare_image_id(
-            "risc0_zkvm_methods_guest/slice_io",
-            "11819f7fdf4ee85d896833859445899225fdad24a87934c94d89e9f65daad04c",
-=======
-            "acfdb2b8c96e32000437d05465077ee25dfeb26d478d0aca2449111343424a83",
->>>>>>> 6680152c
-        );
     }
 }