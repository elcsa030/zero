--- conflicted
+++ resolved
@@ -12,177 +12,6 @@
 // See the License for the specific language governing permissions and
 // limitations under the License.
 
-<<<<<<< HEAD
-use std::{fs, path::PathBuf, rc::Rc};
-
-use clap::{Args, Parser, ValueEnum};
-use risc0_zkvm::{
-    get_prover_server, ApiServer, ExecutorEnv, ExecutorImpl, ProverOpts, ProverServer,
-    VerifierContext,
-};
-
-/// Runs a RISC-V ELF binary within the RISC Zero ZKVM.
-#[derive(Parser)]
-#[command(about, version, author)]
-struct Cli {
-    #[command(flatten)]
-    mode: Mode,
-
-    /// Receipt output file.
-    #[arg(long)]
-    receipt: Option<PathBuf>,
-
-    /// The hash function to use to produce a proof.
-    #[arg(long, value_enum, default_value_t = HashFn::Sha256)]
-    hashfn: HashFn,
-
-    /// When set to false, it is considered an error if the guest exists in an unsuccessfully state,
-    /// such as returning an exit code of `1` or encountering a fault. When set to true, this is
-    /// not considered an error and proving will continue. Default is false.
-    #[arg(long)]
-    allow_guest_failure: bool,
-
-    /// File to read initial input from.
-    #[arg(long)]
-    initial_input: Option<PathBuf>,
-
-    /// Display verbose output.
-    #[arg(short, long, action = clap::ArgAction::Count)]
-    verbose: u8,
-
-    /// Add environment vairables in the form of NAME=value.
-    #[arg(long, action = clap::ArgAction::Append)]
-    env: Vec<String>,
-
-    /// Write "pprof" protobuf output of the guest's run to this file.
-    /// You can use google's pprof (<https://github.com/google/pprof>)
-    /// to read it.
-    #[cfg(feature = "profiler")]
-    #[arg(long)]
-    pprof_out: Option<PathBuf>,
-}
-
-#[derive(Args)]
-#[group(required = true, multiple = false)]
-struct Mode {
-    #[arg(long)]
-    port: Option<u16>,
-
-    /// The ELF to execute
-    #[arg(long)]
-    elf: Option<PathBuf>,
-
-    /// The image to execute
-    #[arg(long)]
-    image: Option<PathBuf>,
-}
-
-#[derive(Copy, Clone, PartialEq, Eq, PartialOrd, Ord, ValueEnum)]
-enum HashFn {
-    #[value(name = "sha-256")]
-    Sha256,
-    Poseidon,
-}
-
-fn main() {
-    env_logger::init();
-
-    let args = Cli::parse();
-    if let Some(port) = args.mode.port {
-        run_server(port);
-        return;
-    }
-
-    #[cfg(feature = "profiler")]
-    let mut guest_prof: Option<risc0_zkvm::Profiler> = None;
-    #[cfg(feature = "profiler")]
-    if args.pprof_out.is_some() {
-        let elf = args.mode.elf.clone().unwrap();
-        let elf_contents = fs::read(&elf).unwrap();
-        guest_prof = Some(risc0_zkvm::Profiler::new(elf.to_str().unwrap(), &elf_contents).unwrap());
-    }
-
-    let session = {
-        let mut builder = ExecutorEnv::builder();
-
-        for var in args.env.iter() {
-            let (name, value) = var
-                .split_once('=')
-                .expect("Environment variables should be of the form NAME=value");
-            builder.env_var(name, value);
-        }
-
-        if let Some(input) = args.initial_input.as_ref() {
-            builder.stdin(fs::File::open(input).unwrap());
-        }
-
-        #[cfg(feature = "profiler")]
-        if let Some(ref mut profiler) = guest_prof {
-            builder.trace_callback(profiler.make_trace_callback());
-        }
-
-        let env = builder.build().unwrap();
-        let mut exec = if let Some(ref elf_path) = args.mode.elf {
-            let elf_contents = fs::read(elf_path).unwrap();
-            ExecutorImpl::from_elf(env, &elf_contents).unwrap()
-        } else if let Some(ref image_path) = args.mode.image {
-            let image_contents = fs::read(image_path).unwrap();
-            let image = bincode::deserialize(&image_contents).unwrap();
-            ExecutorImpl::new(env, image).unwrap()
-        } else {
-            unreachable!()
-        };
-        exec.run().unwrap()
-    };
-
-    // Now that we're done with the prover, we can collect the guest profiling data.
-    #[cfg(feature = "profiler")]
-    if let Some(ref mut profiler) = guest_prof.as_mut() {
-        profiler.finalize();
-        let report = profiler.encode_to_vec();
-        fs::write(args.pprof_out.as_ref().unwrap(), &report)
-            .expect("Unable to write profiling output");
-    }
-
-    let prover = args.get_prover();
-    let ctx = VerifierContext::default();
-    let receipt = prover.prove_session(&ctx, &session).unwrap();
-
-    let receipt_data = bincode::serialize(&receipt).unwrap();
-    let receipt_bytes = bytemuck::cast_slice(&receipt_data);
-    if let Some(receipt_file) = args.receipt.as_ref() {
-        fs::write(receipt_file, receipt_bytes).expect("Unable to write receipt file");
-        if args.verbose > 0 {
-            eprintln!(
-                "Wrote {} bytes of receipt to {}",
-                receipt_data.len(),
-                receipt_file.display()
-            );
-        }
-    }
-}
-
-impl Cli {
-    fn get_prover(&self) -> Rc<dyn ProverServer> {
-        let hashfn = match self.hashfn {
-            HashFn::Sha256 => "sha-256",
-            HashFn::Poseidon => "poseidon",
-        };
-        let opts = ProverOpts {
-            hashfn: hashfn.to_string(),
-            allow_guest_failure: self.allow_guest_failure,
-        };
-
-        get_prover_server(&opts).unwrap()
-    }
-}
-
-fn run_server(port: u16) {
-    let addr = format!("127.0.0.1:{port}");
-    let server = ApiServer::new_tcp(addr);
-    server.run().unwrap()
-=======
 fn main() {
     risc0_r0vm::main()
->>>>>>> 832c6dc8
 }