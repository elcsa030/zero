// Copyright 2024 RISC Zero, Inc.
//
// Licensed under the Apache License, Version 2.0 (the "License");
// you may not use this file except in compliance with the License.
// You may obtain a copy of the License at
//
//     http://www.apache.org/licenses/LICENSE-2.0
//
// Unless required by applicable law or agreed to in writing, software
// distributed under the License is distributed on an "AS IS" BASIS,
// WITHOUT WARRANTIES OR CONDITIONS OF ANY KIND, either express or implied.
// See the License for the specific language governing permissions and
// limitations under the License.

use std::rc::Rc;

use metal::ComputePipelineDescriptor;
use risc0_zkp::{
    core::log2_ceil,
    field::{
        baby_bear::{BabyBearElem, BabyBearExtElem},
        map_pow, RootsOfUnity,
    },
    hal::{
        metal::{BufferImpl as MetalBuffer, MetalHal, MetalHash},
        CircuitHal,
    },
    INV_RATE,
};

const METAL_LIB: &[u8] = include_bytes!(env!("RECURSION_METAL_PATH"));

use crate::{
    GLOBAL_MIX, GLOBAL_OUT, REGISTER_GROUP_ACCUM, REGISTER_GROUP_CODE, REGISTER_GROUP_DATA,
};

#[derive(Debug)]
pub struct MetalCircuitHal<MH: MetalHash> {
    hal: Rc<MetalHal<MH>>,
    kernel: ComputePipelineDescriptor,
}

impl<MH: MetalHash> MetalCircuitHal<MH> {
    pub fn new(hal: Rc<MetalHal<MH>>) -> Self {
        let library = hal.device.new_library_with_data(METAL_LIB).unwrap();
        let function = library.get_function("eval_check", None).unwrap();
        let kernel = ComputePipelineDescriptor::new();
        kernel.set_compute_function(Some(&function));
        Self { hal, kernel }
    }
}

impl<MH: MetalHash> CircuitHal<MetalHal<MH>> for MetalCircuitHal<MH> {
    #[tracing::instrument(skip_all)]
    fn eval_check(
        &self,
        check: &MetalBuffer<BabyBearElem>,
        groups: &[&MetalBuffer<BabyBearElem>],
        globals: &[&MetalBuffer<BabyBearElem>],
        poly_mix: BabyBearExtElem,
        po2: usize,
        steps: usize,
    ) {
        const EXP_PO2: usize = log2_ceil(INV_RATE);
        let domain = steps * INV_RATE;
<<<<<<< HEAD
        let poly_mix = MetalBuffer::copy_from(
            "poly_mix",
            &self.hal.device,
            self.hal.cmd_queue.clone(),
            &[poly_mix],
        );
        let rou = BabyBearElem::ROU_FWD[po2 + EXP_PO2];
        let rou =
            MetalBuffer::copy_from("rou", &self.hal.device, self.hal.cmd_queue.clone(), &[rou]);
        let po2 = MetalBuffer::copy_from(
            "po2",
            &self.hal.device,
            self.hal.cmd_queue.clone(),
            &[po2 as u32],
        );
=======
        let rou = BabyBearElem::ROU_FWD[po2 + EXP_PO2];
        let rou = MetalBuffer::copy_from(&self.hal.device, self.hal.cmd_queue.clone(), &[rou]);
        let poly_mix_pows = map_pow(poly_mix, crate::info::POLY_MIX_POWERS);
        let poly_mix_pows = MetalBuffer::copy_from(
            &self.hal.device,
            self.hal.cmd_queue.clone(),
            poly_mix_pows.as_slice(),
        );
        let po2 =
            MetalBuffer::copy_from(&self.hal.device, self.hal.cmd_queue.clone(), &[po2 as u32]);
>>>>>>> 1c6a24fe
        let size = MetalBuffer::copy_from(
            "size",
            &self.hal.device,
            self.hal.cmd_queue.clone(),
            &[domain as u32],
        );
        let buffers = &[
            check.as_arg(),
            groups[REGISTER_GROUP_CODE].as_arg(),
            groups[REGISTER_GROUP_DATA].as_arg(),
            groups[REGISTER_GROUP_ACCUM].as_arg(),
            globals[GLOBAL_MIX].as_arg(),
            globals[GLOBAL_OUT].as_arg(),
            poly_mix_pows.as_arg(),
            rou.as_arg(),
            po2.as_arg(),
            size.as_arg(),
        ];
        self.hal
            .dispatch(&self.kernel, buffers, domain as u64, None);
    }
}

#[cfg(test)]
mod tests {
    use std::rc::Rc;

    use risc0_core::field::baby_bear::BabyBear;
    use risc0_zkp::{
        core::hash::sha::Sha256HashSuite,
        hal::{cpu::CpuHal, metal::MetalHalSha256},
    };
    use test_log::test;

    use crate::{cpu::CpuCircuitHal, CircuitImpl};

    // TODO: figure out a better way to test this.
    #[test]
    #[ignore]
    fn eval_check() {
        // The number of cycles, choose a number that doesn't make tests take too long.
        const PO2: usize = 4;
        let circuit = CircuitImpl::new();
        let cpu_hal: CpuHal<BabyBear> = CpuHal::new(Sha256HashSuite::new_suite());
        let cpu_eval = CpuCircuitHal::new(&circuit);
        let gpu_hal = Rc::new(MetalHalSha256::new());
        let gpu_eval = super::MetalCircuitHal::new(gpu_hal.clone());
        crate::testutil::eval_check(&cpu_hal, cpu_eval, gpu_hal.as_ref(), gpu_eval, PO2);
    }

    #[test]
    #[ignore]
    fn memory_usage() {
        crate::testutil::EvalCheckParams::new(22);
    }
}<|MERGE_RESOLUTION|>--- conflicted
+++ resolved
@@ -63,14 +63,14 @@
     ) {
         const EXP_PO2: usize = log2_ceil(INV_RATE);
         let domain = steps * INV_RATE;
-<<<<<<< HEAD
-        let poly_mix = MetalBuffer::copy_from(
+        let rou = BabyBearElem::ROU_FWD[po2 + EXP_PO2];
+        let poly_mix_pows = map_pow(poly_mix, crate::info::POLY_MIX_POWERS);
+        let poly_mix_pows = MetalBuffer::copy_from(
             "poly_mix",
             &self.hal.device,
             self.hal.cmd_queue.clone(),
-            &[poly_mix],
+            poly_mix_pows.as_slice(),
         );
-        let rou = BabyBearElem::ROU_FWD[po2 + EXP_PO2];
         let rou =
             MetalBuffer::copy_from("rou", &self.hal.device, self.hal.cmd_queue.clone(), &[rou]);
         let po2 = MetalBuffer::copy_from(
@@ -79,18 +79,6 @@
             self.hal.cmd_queue.clone(),
             &[po2 as u32],
         );
-=======
-        let rou = BabyBearElem::ROU_FWD[po2 + EXP_PO2];
-        let rou = MetalBuffer::copy_from(&self.hal.device, self.hal.cmd_queue.clone(), &[rou]);
-        let poly_mix_pows = map_pow(poly_mix, crate::info::POLY_MIX_POWERS);
-        let poly_mix_pows = MetalBuffer::copy_from(
-            &self.hal.device,
-            self.hal.cmd_queue.clone(),
-            poly_mix_pows.as_slice(),
-        );
-        let po2 =
-            MetalBuffer::copy_from(&self.hal.device, self.hal.cmd_queue.clone(), &[po2 as u32]);
->>>>>>> 1c6a24fe
         let size = MetalBuffer::copy_from(
             "size",
             &self.hal.device,
