--- conflicted
+++ resolved
@@ -17,12 +17,8 @@
 fil-rustacuda = { version = "0.1", optional = true }
 paste = "1.0"
 rand_core = "0.6"
-<<<<<<< HEAD
-risc0-zeroio = { version = "1.0.0-rc.2", path = "../zeroio", default-features = false }
-risc0-sys = { version = "1.0.0-rc.2", path = "../sys", optional = true }
-=======
 risc0-zeroio = { workspace = true }
->>>>>>> f96a7e46
+risc0-sys = { workspace = true, optional = true }
 rustacuda_core = { version = "0.1", optional = true }
 rustacuda_derive = { version = "0.1", optional = true }
 metal = { version = "0.24", optional = true}
