[package]
name = "risc0-zkp"
links = "risc0-zkp"
description = "RISC Zero zero-knowledge proof system core crate"
version = { workspace = true }
edition = { workspace = true }
license = { workspace = true }
homepage = { workspace = true }
repository = { workspace = true }

[[bench]]
name = "ntt"
harness = false

[dependencies]
anyhow = { version = "1.0", default-features = false }
bytemuck = { version = "1.12", features = ["derive"] }
digest = "0.10"
fil-rustacuda = { version = "0.1", optional = true }
<<<<<<< HEAD
hex = { version = "0.4.3", default-features = false, features = ["alloc"] }
=======
metal = { version = "0.24", optional = true }
>>>>>>> d1c09c0a
paste = "1.0"
rand_core = "0.6"
risc0-zeroio = { workspace = true }
rustacuda_core = { version = "0.1", optional = true }
rustacuda_derive = { version = "0.1", optional = true }
serde = { version = "1.0", default-features = false, features = ["derive"] }
tracing = { version = "0.1", default-features = false, features = ["attributes"] }

[target.'cfg(not(target_os = "zkvm"))'.dependencies]
log = "0.4"
ndarray = { version = "0.15", features = ["rayon"], optional = true }
rand = { version = "0.8", optional = true }
rayon = { version = "1.5", optional = true }
sha2 = { version = "0.10", default-features = false, features = ["compress"] }

[dev-dependencies]
criterion = "0.4"
env_logger = "0.10"
rand = { version = "0.8", features = ["small_rng"] }
serial_test = "1.0"
test-log = "0.2"
tracing-subscriber = { version = "0.3", features = ["env-filter"] }

[features]
default = ["prove"]
cuda = ["dep:fil-rustacuda", "dep:rustacuda_core", "dep:rustacuda_derive"]
metal = ["dep:metal"]
prove = [
    "dep:ndarray",
    "dep:rand",
    "dep:rayon",
    "std"
]
std = ["anyhow/std", "risc0-zeroio/std"]<|MERGE_RESOLUTION|>--- conflicted
+++ resolved
@@ -17,11 +17,8 @@
 bytemuck = { version = "1.12", features = ["derive"] }
 digest = "0.10"
 fil-rustacuda = { version = "0.1", optional = true }
-<<<<<<< HEAD
 hex = { version = "0.4.3", default-features = false, features = ["alloc"] }
-=======
 metal = { version = "0.24", optional = true }
->>>>>>> d1c09c0a
 paste = "1.0"
 rand_core = "0.6"
 risc0-zeroio = { workspace = true }
