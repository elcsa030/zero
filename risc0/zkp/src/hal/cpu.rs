// Copyright 2024 RISC Zero, Inc.
//
// Licensed under the Apache License, Version 2.0 (the "License");
// you may not use this file except in compliance with the License.
// You may obtain a copy of the License at
//
//     http://www.apache.org/licenses/LICENSE-2.0
//
// Unless required by applicable law or agreed to in writing, software
// distributed under the License is distributed on an "AS IS" BASIS,
// WITHOUT WARRANTIES OR CONDITIONS OF ANY KIND, either express or implied.
// See the License for the specific language governing permissions and
// limitations under the License.

//! CPU implementation of the HAL.

use std::{fmt::Debug, ops::Range, sync::Arc};

use ndarray::{ArrayView, ArrayViewMut, Axis};
use parking_lot::{
    MappedRwLockReadGuard, MappedRwLockWriteGuard, RwLock, RwLockReadGuard, RwLockWriteGuard,
};
use rayon::prelude::*;
use risc0_core::field::{Elem, ExtElem, Field};

use super::{Buffer, Hal, TRACKER};
use crate::{
    core::{
        digest::Digest,
        hash::HashSuite,
        log2_ceil,
        ntt::{bit_rev_32, bit_reverse, evaluate_ntt, expand, interpolate_ntt},
    },
    FRI_FOLD,
};

pub struct CpuHal<F: Field> {
    suite: HashSuite<F>,
}

impl<F: Field> CpuHal<F> {
    pub fn new(suite: HashSuite<F>) -> Self {
        Self { suite }
    }
}

#[derive(Debug, Clone)]
struct Region(usize, usize);

impl Region {
    fn offset(&self) -> usize {
        self.0
    }

    fn size(&self) -> usize {
        self.1
    }

    fn range(&self) -> Range<usize> {
        Range {
            start: self.offset(),
            end: self.offset() + self.size(),
        }
    }
}

struct TrackedVec<T>(Vec<T>);

impl<T> TrackedVec<T> {
    pub fn new(vec: Vec<T>) -> Self {
        TRACKER
            .lock()
            .unwrap()
            .alloc(vec.capacity() * std::mem::size_of::<T>());
        Self(vec)
    }
}

impl<T> Drop for TrackedVec<T> {
    fn drop(&mut self) {
        TRACKER
            .lock()
            .unwrap()
            .free(self.0.capacity() * std::mem::size_of::<T>());
    }
}

#[derive(Clone)]
pub struct CpuBuffer<T> {
    name: &'static str,
    buf: Arc<RwLock<TrackedVec<T>>>,
    region: Region,
}

<<<<<<< HEAD
enum SyncSliceRef<'a, T: Default + Clone> {
    FromBuf(RefMut<'a, [T]>),
=======
enum SyncSliceRef<'a, T: Default + Clone + Pod> {
    FromBuf(MappedRwLockWriteGuard<'a, [T]>),
>>>>>>> 6680152c
    FromSlice(&'a SyncSlice<'a, T>),
}

/// A buffer which can be used across multiple threads.  Users are
/// responsible for ensuring that no two threads access the same
/// element at the same time.
pub struct SyncSlice<'a, T: Default + Clone> {
    _buf: SyncSliceRef<'a, T>,
    ptr: *mut T,
    size: usize,
}

// SAFETY: SyncSlice keeps a MappedRwLockWriteGuard to the original CpuBuffer, so
// no other as_slice or as_slice_muts can be active at the same time.
//
// The user of the SyncSlice is responsible for ensuring that no
// two threads access the same elements at the same time.
unsafe impl<'a, T: Default + Clone> Sync for SyncSlice<'a, T> {}

<<<<<<< HEAD
impl<'a, T: Default + Clone> SyncSlice<'a, T> {
    pub fn new(mut buf: RefMut<'a, [T]>) -> Self {
=======
impl<'a, T: Default + Clone + Pod> SyncSlice<'a, T> {
    pub fn new(mut buf: MappedRwLockWriteGuard<'a, [T]>) -> Self {
>>>>>>> 6680152c
        let ptr = buf.as_mut_ptr();
        let size = buf.len();
        SyncSlice {
            ptr,
            size,
            _buf: SyncSliceRef::FromBuf(buf),
        }
    }

    pub fn get_ptr(&self) -> *mut T {
        self.ptr
    }

    pub fn get(&self, offset: usize) -> T {
        assert!(offset < self.size);
        unsafe { self.ptr.add(offset).read() }
    }

    pub fn set(&self, offset: usize, val: T) {
        assert!(offset < self.size);
        unsafe { self.ptr.add(offset).write(val) }
    }

    pub fn slice(&self, offset: usize, size: usize) -> SyncSlice<'_, T> {
        assert!(
            offset + size <= self.size,
            "Attempting to slice [{offset}, {offset} + {size} = {}) from a slice of length {}",
            offset + size,
            self.size
        );
        SyncSlice {
            _buf: SyncSliceRef::FromSlice(self),
            ptr: unsafe { self.ptr.add(offset) },
            size,
        }
    }

    pub fn size(&self) -> usize {
        self.size
    }
}

<<<<<<< HEAD
impl<T: Default + Clone> CpuBuffer<T> {
    fn new(size: usize) -> Self {
=======
impl<T: Default + Clone + Pod> CpuBuffer<T> {
    fn new(name: &'static str, size: usize) -> Self {
>>>>>>> 6680152c
        let buf = vec![T::default(); size];
        CpuBuffer {
            name,
            buf: Arc::new(RwLock::new(TrackedVec::new(buf))),
            region: Region(0, size),
        }
    }

    pub fn get_ptr(&self) -> *mut T {
        self.as_slice_sync().get_ptr()
    }

<<<<<<< HEAD
    fn copy_from(slice: &[T]) -> Self {
        CpuBuffer {
            buf: Rc::new(RefCell::new(TrackedVec::new(Vec::from(slice)))),
=======
    fn copy_from(name: &'static str, slice: &[T]) -> Self {
        let bytes = bytemuck::cast_slice(slice);
        CpuBuffer {
            name,
            buf: Arc::new(RwLock::new(TrackedVec::new(Vec::from(bytes)))),
>>>>>>> 6680152c
            region: Region(0, slice.len()),
        }
    }

    pub fn from_fn<F>(name: &'static str, size: usize, f: F) -> Self
    where
        F: FnMut(usize) -> T,
    {
        let vec = (0..size).map(f).collect();
        CpuBuffer {
            name,
            buf: Arc::new(RwLock::new(TrackedVec::new(vec))),
            region: Region(0, size),
        }
    }

<<<<<<< HEAD
    pub fn as_slice(&self) -> Ref<'_, [T]> {
        let vec = self.buf.borrow();
        Ref::map(vec, |vec| &vec.0[self.region.range()])
    }

    pub fn as_slice_mut(&self) -> RefMut<'_, [T]> {
        let vec = self.buf.borrow_mut();
        RefMut::map(vec, |vec| &mut vec.0[self.region.range()])
=======
    pub fn as_slice(&self) -> MappedRwLockReadGuard<'_, [T]> {
        let vec = self.buf.read();
        RwLockReadGuard::map(vec, |vec| {
            let slice = bytemuck::cast_slice(&vec.0);
            &slice[self.region.range()]
        })
    }

    pub fn as_slice_mut(&self) -> MappedRwLockWriteGuard<'_, [T]> {
        let vec = self.buf.write();
        RwLockWriteGuard::map(vec, |vec| {
            let slice = bytemuck::cast_slice_mut(&mut vec.0);
            &mut slice[self.region.range()]
        })
>>>>>>> 6680152c
    }

    pub fn as_slice_sync(&self) -> SyncSlice<'_, T> {
        SyncSlice::new(self.as_slice_mut())
    }
}

impl<T: Default + Clone> From<Vec<T>> for CpuBuffer<T> {
    fn from(vec: Vec<T>) -> CpuBuffer<T> {
        let size = vec.len();
        CpuBuffer {
            name: "vec",
            buf: Arc::new(RwLock::new(TrackedVec::new(vec))),
            region: Region(0, size),
        }
    }
}

<<<<<<< HEAD
impl<T: Clone> Buffer<T> for CpuBuffer<T> {
=======
impl<T: Pod> Buffer<T> for CpuBuffer<T> {
    fn name(&self) -> &'static str {
        self.name
    }

>>>>>>> 6680152c
    fn size(&self) -> usize {
        self.region.size()
    }

    fn slice(&self, offset: usize, size: usize) -> CpuBuffer<T> {
        assert!(offset + size <= self.size());
        let region = Region(self.region.offset() + offset, size);
        CpuBuffer {
            name: self.name,
            buf: Arc::clone(&self.buf),
            region,
        }
    }

    fn view<F: FnOnce(&[T])>(&self, f: F) {
<<<<<<< HEAD
        let buf = self.buf.borrow();
        f(&buf.0[self.region.range()]);
    }

    fn view_mut<F: FnOnce(&mut [T])>(&self, f: F) {
        let mut buf = self.buf.borrow_mut();
        f(&mut buf.0[self.region.range()]);
=======
        let buf = self.buf.read();
        let slice = bytemuck::cast_slice(&buf.0);
        f(&slice[self.region.range()]);
    }

    fn view_mut<F: FnOnce(&mut [T])>(&self, f: F) {
        let mut buf = self.buf.write();
        let slice = bytemuck::cast_slice_mut(&mut buf.0);
        f(&mut slice[self.region.range()]);
>>>>>>> 6680152c
    }
}

impl<F: Field> Hal for CpuHal<F> {
    type Field = F;
    type Elem = F::Elem;
    type ExtElem = F::ExtElem;
    type Buffer<T: Clone + Debug + PartialEq> = CpuBuffer<T>;

    fn alloc_elem(&self, name: &'static str, size: usize) -> Self::Buffer<Self::Elem> {
        CpuBuffer::new(name, size)
    }

    fn copy_from_elem(&self, name: &'static str, slice: &[Self::Elem]) -> Self::Buffer<Self::Elem> {
        CpuBuffer::copy_from(name, slice)
    }

    fn alloc_extelem(&self, name: &'static str, size: usize) -> Self::Buffer<Self::ExtElem> {
        CpuBuffer::new(name, size)
    }

    fn copy_from_extelem(
        &self,
        name: &'static str,
        slice: &[Self::ExtElem],
    ) -> Self::Buffer<Self::ExtElem> {
        CpuBuffer::copy_from(name, slice)
    }

    fn alloc_digest(&self, name: &'static str, size: usize) -> Self::Buffer<Digest> {
        CpuBuffer::new(name, size)
    }

    fn copy_from_digest(&self, name: &'static str, slice: &[Digest]) -> Self::Buffer<Digest> {
        CpuBuffer::copy_from(name, slice)
    }

    fn alloc_u32(&self, name: &'static str, size: usize) -> Self::Buffer<u32> {
        CpuBuffer::new(name, size)
    }

    fn copy_from_u32(&self, name: &'static str, slice: &[u32]) -> Self::Buffer<u32> {
        CpuBuffer::copy_from(name, slice)
    }

    #[tracing::instrument(skip_all)]
    fn batch_expand_into_evaluate_ntt(
        &self,
        output: &Self::Buffer<Self::Elem>,
        input: &Self::Buffer<Self::Elem>,
        count: usize,
        expand_bits: usize,
    ) {
        // batch_expand
        {
            let out_size = output.size() / count;
            let in_size = input.size() / count;
            let expand_bits = log2_ceil(out_size / in_size);
            assert_eq!(out_size, in_size * (1 << expand_bits));
            assert_eq!(out_size * count, output.size());
            assert_eq!(in_size * count, input.size());
            output
                .as_slice_mut()
                .par_chunks_exact_mut(out_size)
                .zip(input.as_slice().par_chunks_exact(in_size))
                .for_each(|(output, input)| {
                    expand(output, input, expand_bits);
                });
        }

        // batch_evaluate_ntt
        {
            let row_size = output.size() / count;
            assert_eq!(row_size * count, output.size());
            output
                .as_slice_mut()
                .par_chunks_exact_mut(row_size)
                .for_each(|row| {
                    evaluate_ntt::<Self::Elem, Self::Elem>(row, expand_bits);
                });
        }
    }

    #[tracing::instrument(skip_all)]
    fn batch_interpolate_ntt(&self, io: &Self::Buffer<Self::Elem>, count: usize) {
        let row_size = io.size() / count;
        assert_eq!(row_size * count, io.size());
        io.as_slice_mut()
            .par_chunks_exact_mut(row_size)
            .for_each(|row| {
                interpolate_ntt::<Self::Elem, Self::Elem>(row);
            });
    }

    #[tracing::instrument(skip_all)]
    fn batch_bit_reverse(&self, io: &Self::Buffer<Self::Elem>, count: usize) {
        let row_size = io.size() / count;
        assert_eq!(row_size * count, io.size());
        io.as_slice_mut()
            .par_chunks_exact_mut(row_size)
            .for_each(|row| {
                bit_reverse(row);
            });
    }

    #[tracing::instrument(skip_all)]
    fn batch_evaluate_any(
        &self,
        coeffs: &Self::Buffer<Self::Elem>,
        poly_count: usize,
        which: &Self::Buffer<u32>,
        xs: &Self::Buffer<Self::ExtElem>,
        out: &Self::Buffer<Self::ExtElem>,
    ) {
        let po2 = log2_ceil(coeffs.size() / poly_count);
        assert_eq!(poly_count * (1 << po2), coeffs.size());
        let eval_count = which.size();
        assert_eq!(xs.size(), eval_count);
        assert_eq!(out.size(), eval_count);
        let coeffs = &*coeffs.as_slice();
        let which = which.as_slice();
        let xs = xs.as_slice();
        let mut out = out.as_slice_mut();
        (&which[..], &xs[..], &mut out[..])
            .into_par_iter()
            .for_each(|(id, x, out)| {
                let mut tot = Self::ExtElem::ZERO;
                let mut cur = Self::ExtElem::ONE;
                let id = *id as usize;
                let count = 1 << po2;
                let local = &coeffs[count * id..count * id + count];
                for coeff in local {
                    tot += cur * *coeff;
                    cur *= *x;
                }
                *out = tot;
            });
    }

    #[tracing::instrument(skip_all)]
    fn zk_shift(&self, io: &Self::Buffer<Self::Elem>, poly_count: usize) {
        let bits = log2_ceil(io.size() / poly_count);
        let count = io.size();
        assert_eq!(io.size(), poly_count * (1 << bits));
        let mut io = io.as_slice_mut();
        (&mut io[..], 0..count)
            .into_par_iter()
            .for_each(|(io, idx)| {
                let pos = idx & ((1 << bits) - 1);
                let rev = bit_rev_32(pos as u32) >> (32 - bits);
                let pow3 = Self::Elem::from_u64(3).pow(rev as usize);
                *io *= pow3;
            });
    }

    fn mix_poly_coeffs(
        &self,
        output: &Self::Buffer<Self::ExtElem>,
        mix_start: &Self::ExtElem,
        mix: &Self::ExtElem,
        input: &Self::Buffer<Self::Elem>,
        combos: &Self::Buffer<u32>,
        input_size: usize,
        count: usize,
    ) {
        tracing::debug!(
            "output: {}, input: {}, combos: {}, input_size: {input_size}, count: {count}",
            output.size(),
            input.size(),
            combos.size()
        );

        let mut mix_cur = *mix_start;
        let mix_pows: Vec<_> = (0..input_size)
            .map(|_| {
                let val = mix_cur;
                mix_cur *= *mix;
                val
            })
            .collect();

        // Make everything into plain slices so we can pass them between threads.
        let combos: &[u32] = &combos.as_slice();
        let mix_pows: &[Self::ExtElem] = mix_pows.as_slice();
        let input: &[Self::Elem] = &input.as_slice();

        output
            .as_slice_mut()
            .par_chunks_exact_mut(count)
            .enumerate()
            .for_each(|(id, out_chunk): (usize, &mut [Self::ExtElem])| {
                for i in 0..input_size {
                    if combos[i] != id as u32 {
                        continue;
                    }
                    for idx in 0..count {
                        out_chunk[idx] += mix_pows[i] * input[count * i + idx];
                    }
                }
            });
    }

    #[tracing::instrument(skip_all)]
    fn eltwise_add_elem(
        &self,
        output: &Self::Buffer<Self::Elem>,
        input1: &Self::Buffer<Self::Elem>,
        input2: &Self::Buffer<Self::Elem>,
    ) {
        assert_eq!(output.size(), input1.size());
        assert_eq!(output.size(), input2.size());
        let mut output = output.as_slice_mut();
        let input1 = input1.as_slice();
        let input2 = input2.as_slice();
        (&mut output[..], &input1[..], &input2[..])
            .into_par_iter()
            .for_each(|(o, a, b)| {
                *o = *a + *b;
            });
    }

    #[tracing::instrument(skip_all)]
    fn eltwise_sum_extelem(
        &self,
        output: &Self::Buffer<Self::Elem>,
        input: &Self::Buffer<Self::ExtElem>,
    ) {
        let count = output.size() / Self::ExtElem::EXT_SIZE;
        let to_add = input.size() / count;
        assert_eq!(output.size(), count * Self::ExtElem::EXT_SIZE);
        assert_eq!(input.size(), count * to_add);
        let mut output = output.as_slice_mut();
        let mut output =
            ArrayViewMut::from_shape((Self::ExtElem::EXT_SIZE, count), &mut output).unwrap();
        let output = output.axis_iter_mut(Axis(1)).into_par_iter();
        let input = input.as_slice();
        let input = ArrayView::from_shape((to_add, count), &input).unwrap();
        let input = input.axis_iter(Axis(1)).into_par_iter();
        output.zip(input).for_each(|(mut output, input)| {
            let mut sum = Self::ExtElem::ZERO;
            for i in input {
                sum += *i;
            }
            for i in 0..Self::ExtElem::EXT_SIZE {
                output[i] = sum.subelems()[i]
            }
        });
    }

    #[tracing::instrument(skip_all)]
    fn eltwise_copy_elem(
        &self,
        output: &Self::Buffer<Self::Elem>,
        input: &Self::Buffer<Self::Elem>,
    ) {
        let count = output.size();
        assert_eq!(count, input.size());
        let mut output = output.as_slice_mut();
        let input = input.as_slice();
        (&mut output[..], &input[..])
            .into_par_iter()
            .for_each(|(output, input)| {
                *output = *input;
            });
    }

    #[tracing::instrument(skip_all)]
    fn fri_fold(
        &self,
        output: &Self::Buffer<Self::Elem>,
        input: &Self::Buffer<Self::Elem>,
        mix: &Self::ExtElem,
    ) {
        let count = output.size() / Self::ExtElem::EXT_SIZE;
        assert_eq!(output.size(), count * Self::ExtElem::EXT_SIZE);
        assert_eq!(input.size(), output.size() * FRI_FOLD);
        let mut output = output.as_slice_mut();
        let input = input.as_slice();

        // TODO: parallelize
        for idx in 0..count {
            let mut tot = Self::ExtElem::ZERO;
            let mut cur_mix = Self::ExtElem::ONE;
            for i in 0..FRI_FOLD {
                let rev_i = bit_rev_32(i as u32) >> (32 - log2_ceil(FRI_FOLD));
                let rev_idx = rev_i as usize * count + idx;
                let factor = Self::ExtElem::from_subelems(
                    (0..Self::ExtElem::EXT_SIZE).map(|i| input[i * count * FRI_FOLD + rev_idx]),
                );
                tot += cur_mix * factor;
                cur_mix *= *mix;
            }
            for i in 0..Self::ExtElem::EXT_SIZE {
                output[count * i + idx] = tot.subelems()[i];
            }
        }
    }

    #[tracing::instrument(skip_all)]
    fn hash_rows(&self, output: &Self::Buffer<Digest>, matrix: &Self::Buffer<Self::Elem>) {
        let row_size = output.size();
        let col_size = matrix.size() / output.size();
        assert_eq!(matrix.size(), col_size * row_size);
        let mut output = output.as_slice_mut();
        let matrix = &*matrix.as_slice();
        let hashfn = self.suite.hashfn.as_ref();
        output.par_iter_mut().enumerate().for_each(|(idx, output)| {
            let column: Vec<Self::Elem> =
                (0..col_size).map(|i| matrix[i * row_size + idx]).collect();
            *output = *hashfn.hash_elem_slice(column.as_slice());
        });
    }

    fn hash_fold(&self, io: &Self::Buffer<Digest>, input_size: usize, output_size: usize) {
        assert!(io.size() >= 2 * input_size);
        assert_eq!(input_size, 2 * output_size);
        let io = io.as_slice_sync();
        let output = io.slice(output_size, output_size);
        let input = io.slice(input_size, input_size);
        let hashfn = self.suite.hashfn.as_ref();
        (0..output.size()).into_par_iter().for_each(|idx| {
            let in1 = input.get(2 * idx);
            let in2 = input.get(2 * idx + 1);
            output.set(idx, *hashfn.hash_pair(&in1, &in2));
        });
    }

    fn gather_sample(
        &self,
        dst: &Self::Buffer<Self::Elem>,
        src: &Self::Buffer<Self::Elem>,
        idx: usize,
        size: usize,
        stride: usize,
    ) {
        let src = src.as_slice();
        let mut dst = dst.as_slice_mut();
        for gid in 0..size {
            dst[gid] = src[gid * stride + idx];
        }
    }

    fn has_unified_memory(&self) -> bool {
        true
    }

    fn get_hash_suite(&self) -> &HashSuite<Self::Field> {
        &self.suite
    }
}

#[cfg(test)]
mod tests {
    use hex::FromHex;
    use rand::thread_rng;
    use risc0_core::field::baby_bear::BabyBear;

    use super::*;
    use crate::core::hash::sha::Sha256HashSuite;

    #[test]
    #[should_panic]
    fn check_req() {
        let hal: CpuHal<BabyBear> = CpuHal::new(Sha256HashSuite::new_suite());
        let a = hal.alloc_elem("a", 10);
        let b = hal.alloc_elem("b", 20);
        hal.eltwise_add_elem(&a, &b, &b);
    }

    #[test]
    fn fp() {
        let hal: CpuHal<BabyBear> = CpuHal::new(Sha256HashSuite::new_suite());
        const COUNT: usize = 1024 * 1024;
        test_binary(
            &hal,
            |o, a, b| {
                hal.eltwise_add_elem(o, a, b);
            },
            |a, b| *a + *b,
            COUNT,
        );
    }

    fn test_binary<H, HF, CF>(hal: &H, hal_fn: HF, cpu_fn: CF, count: usize)
    where
        H: Hal,
        HF: Fn(&H::Buffer<H::Elem>, &H::Buffer<H::Elem>, &H::Buffer<H::Elem>),
        CF: Fn(&H::Elem, &H::Elem) -> H::Elem,
    {
        let a = hal.alloc_elem("a", count);
        let b = hal.alloc_elem("b", count);
        let o = hal.alloc_elem("o", count);
        let mut golden = Vec::with_capacity(count);
        let mut rng = thread_rng();
        a.view_mut(|a| {
            b.view_mut(|b| {
                for i in 0..count {
                    a[i] = H::Elem::random(&mut rng);
                    b[i] = H::Elem::random(&mut rng);
                }
                for i in 0..count {
                    golden.push(cpu_fn(&a[i], &b[i]));
                }
            });
        });
        hal_fn(&o, &a, &b);
        o.view(|o| {
            assert_eq!(o, &golden[..]);
        });
    }

    fn do_hash_rows(rows: usize, cols: usize, expected: &[&str]) {
        let hal: CpuHal<BabyBear> = CpuHal::new(Sha256HashSuite::new_suite());
        let matrix_size = rows * cols;
        let matrix = hal.alloc_elem("matrix", matrix_size);
        let output = hal.alloc_digest("output", rows);
        hal.hash_rows(&output, &matrix);
        output.view(|view| {
            assert_eq!(expected.len(), view.len());
            for (expected, actual) in expected.iter().zip(view) {
                assert_eq!(Digest::from_hex(expected).unwrap(), *actual);
            }
        });
    }

    #[test]
    fn hash_rows() {
        do_hash_rows(
            1,
            16,
            &["da5698be17b9b46962335799779fbeca8ce5d491c0d26243bafef9ea1837a9d8"],
        );
    }
}<|MERGE_RESOLUTION|>--- conflicted
+++ resolved
@@ -92,13 +92,8 @@
     region: Region,
 }
 
-<<<<<<< HEAD
 enum SyncSliceRef<'a, T: Default + Clone> {
-    FromBuf(RefMut<'a, [T]>),
-=======
-enum SyncSliceRef<'a, T: Default + Clone + Pod> {
     FromBuf(MappedRwLockWriteGuard<'a, [T]>),
->>>>>>> 6680152c
     FromSlice(&'a SyncSlice<'a, T>),
 }
 
@@ -118,13 +113,8 @@
 // two threads access the same elements at the same time.
 unsafe impl<'a, T: Default + Clone> Sync for SyncSlice<'a, T> {}
 
-<<<<<<< HEAD
 impl<'a, T: Default + Clone> SyncSlice<'a, T> {
-    pub fn new(mut buf: RefMut<'a, [T]>) -> Self {
-=======
-impl<'a, T: Default + Clone + Pod> SyncSlice<'a, T> {
     pub fn new(mut buf: MappedRwLockWriteGuard<'a, [T]>) -> Self {
->>>>>>> 6680152c
         let ptr = buf.as_mut_ptr();
         let size = buf.len();
         SyncSlice {
@@ -167,13 +157,8 @@
     }
 }
 
-<<<<<<< HEAD
 impl<T: Default + Clone> CpuBuffer<T> {
-    fn new(size: usize) -> Self {
-=======
-impl<T: Default + Clone + Pod> CpuBuffer<T> {
     fn new(name: &'static str, size: usize) -> Self {
->>>>>>> 6680152c
         let buf = vec![T::default(); size];
         CpuBuffer {
             name,
@@ -186,17 +171,11 @@
         self.as_slice_sync().get_ptr()
     }
 
-<<<<<<< HEAD
-    fn copy_from(slice: &[T]) -> Self {
-        CpuBuffer {
-            buf: Rc::new(RefCell::new(TrackedVec::new(Vec::from(slice)))),
-=======
     fn copy_from(name: &'static str, slice: &[T]) -> Self {
         let bytes = bytemuck::cast_slice(slice);
         CpuBuffer {
             name,
             buf: Arc::new(RwLock::new(TrackedVec::new(Vec::from(bytes)))),
->>>>>>> 6680152c
             region: Region(0, slice.len()),
         }
     }
@@ -213,16 +192,6 @@
         }
     }
 
-<<<<<<< HEAD
-    pub fn as_slice(&self) -> Ref<'_, [T]> {
-        let vec = self.buf.borrow();
-        Ref::map(vec, |vec| &vec.0[self.region.range()])
-    }
-
-    pub fn as_slice_mut(&self) -> RefMut<'_, [T]> {
-        let vec = self.buf.borrow_mut();
-        RefMut::map(vec, |vec| &mut vec.0[self.region.range()])
-=======
     pub fn as_slice(&self) -> MappedRwLockReadGuard<'_, [T]> {
         let vec = self.buf.read();
         RwLockReadGuard::map(vec, |vec| {
@@ -237,7 +206,6 @@
             let slice = bytemuck::cast_slice_mut(&mut vec.0);
             &mut slice[self.region.range()]
         })
->>>>>>> 6680152c
     }
 
     pub fn as_slice_sync(&self) -> SyncSlice<'_, T> {
@@ -256,15 +224,11 @@
     }
 }
 
-<<<<<<< HEAD
 impl<T: Clone> Buffer<T> for CpuBuffer<T> {
-=======
-impl<T: Pod> Buffer<T> for CpuBuffer<T> {
     fn name(&self) -> &'static str {
         self.name
     }
 
->>>>>>> 6680152c
     fn size(&self) -> usize {
         self.region.size()
     }
@@ -280,15 +244,6 @@
     }
 
     fn view<F: FnOnce(&[T])>(&self, f: F) {
-<<<<<<< HEAD
-        let buf = self.buf.borrow();
-        f(&buf.0[self.region.range()]);
-    }
-
-    fn view_mut<F: FnOnce(&mut [T])>(&self, f: F) {
-        let mut buf = self.buf.borrow_mut();
-        f(&mut buf.0[self.region.range()]);
-=======
         let buf = self.buf.read();
         let slice = bytemuck::cast_slice(&buf.0);
         f(&slice[self.region.range()]);
@@ -298,7 +253,6 @@
         let mut buf = self.buf.write();
         let slice = bytemuck::cast_slice_mut(&mut buf.0);
         f(&mut slice[self.region.range()]);
->>>>>>> 6680152c
     }
 }
 
