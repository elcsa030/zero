// Copyright 2023 RISC Zero, Inc.
//
// Licensed under the Apache License, Version 2.0 (the "License");
// you may not use this file except in compliance with the License.
// You may obtain a copy of the License at
//
//     http://www.apache.org/licenses/LICENSE-2.0
//
// Unless required by applicable law or agreed to in writing, software
// distributed under the License is distributed on an "AS IS" BASIS,
// WITHOUT WARRANTIES OR CONDITIONS OF ANY KIND, either express or implied.
// See the License for the specific language governing permissions and
// limitations under the License.

//! Interface between the circuit and prover/verifier

use alloc::vec::Vec;

use anyhow::Result;
use risc0_core::field::{Elem, ExtElem, Field};

<<<<<<< HEAD
use crate::taps::{RegisterGroup, TapSet};
=======
use crate::{
    field::{Elem, ExtElem, Field},
    taps::TapSet,
};
>>>>>>> 3d00debc

// TODO: Remove references to these constants so we don't depend on a
// fixed set of register groups.
pub const REGISTER_GROUP_ACCUM: usize = 0;
pub const REGISTER_GROUP_CODE: usize = 1;
pub const REGISTER_GROUP_DATA: usize = 2;

#[derive(Clone, Copy)]
pub struct MixState<EE: ExtElem> {
    pub tot: EE,
    pub mul: EE,
}

pub trait CircuitStepHandler<E: Elem> {
    fn call(
        &mut self,
        cycle: usize,
        name: &str,
        extra: &str,
        args: &[E],
        outs: &mut [E],
    ) -> Result<()>;

    fn sort(&mut self, name: &str);
    fn calc_prefix_products(&mut self);
}

pub struct CircuitStepContext {
    pub size: usize,
    pub cycle: usize,
}

pub trait CircuitStep<E: Elem> {
    fn step_exec<S: CircuitStepHandler<E>>(
        &self,
        ctx: &CircuitStepContext,
        custom: &mut S,
        args: &mut [&mut [E]],
    ) -> Result<E>;

    fn step_verify_bytes<S: CircuitStepHandler<E>>(
        &self,
        ctx: &CircuitStepContext,
        custom: &mut S,
        args: &mut [&mut [E]],
    ) -> Result<E>;

    fn step_verify_mem<S: CircuitStepHandler<E>>(
        &self,
        ctx: &CircuitStepContext,
        custom: &mut S,
        args: &mut [&mut [E]],
    ) -> Result<E>;

    fn step_compute_accum<S: CircuitStepHandler<E>>(
        &self,
        ctx: &CircuitStepContext,
        custom: &mut S,
        args: &mut [&mut [E]],
    ) -> Result<E>;

    fn step_verify_accum<S: CircuitStepHandler<E>>(
        &self,
        ctx: &CircuitStepContext,
        custom: &mut S,
        args: &mut [&mut [E]],
    ) -> Result<E>;
}

pub trait PolyFp<F: Field> {
    fn poly_fp(
        &self,
        cycle: usize,
        steps: usize,
        mix: &F::ExtElem,
        args: &[&[F::Elem]],
    ) -> F::ExtElem;
}

pub trait PolyExt<F: Field> {
    fn poly_ext(
        &self,
        mix: &F::ExtElem,
        u: &[F::ExtElem],
        args: &[&[F::Elem]],
    ) -> MixState<F::ExtElem>;
}

pub trait TapsProvider {
    fn get_taps(&self) -> &'static TapSet<'static>;

    fn code_size(&self) -> usize {
        self.get_taps().group_size(REGISTER_GROUP_CODE)
    }
}

pub trait CircuitInfo {
    const OUTPUT_SIZE: usize;
    const MIX_SIZE: usize;
}

pub trait CircuitDef<F: Field>:
    CircuitInfo + CircuitStep<F::Elem> + PolyFp<F> + PolyExt<F> + TapsProvider + Sync
{
}

pub type Arg = usize;
pub type Var = usize;

pub struct PolyExtStepDef {
    pub block: &'static [PolyExtStep],
    pub ret: Var,
}

pub enum PolyExtStep {
    Const(u32),
    Get(usize),
    GetGlobal(Arg, usize),
    Add(Var, Var),
    Sub(Var, Var),
    Mul(Var, Var),
    True,
    AndEqz(Var, Var),
    AndCond(Var, Var, Var),
}

impl PolyExtStep {
    pub fn step<F: Field>(
        &self,
        fp_vars: &mut Vec<F::ExtElem>,
        mix_vars: &mut Vec<MixState<F::ExtElem>>,
        mix: &F::ExtElem,
        u: &[F::ExtElem],
        args: &[&[F::Elem]],
    ) {
        match self {
            PolyExtStep::Const(value) => {
                let elem = F::Elem::from_u64(*value as u64);
                fp_vars.push(F::ExtElem::from_subfield(&elem));
            }
            PolyExtStep::Get(tap) => {
                fp_vars.push(u[*tap]);
            }
            PolyExtStep::GetGlobal(base, offset) => {
                fp_vars.push(F::ExtElem::from_subfield(&args[*base][*offset]));
            }
            PolyExtStep::Add(x1, x2) => {
                fp_vars.push(fp_vars[*x1] + fp_vars[*x2]);
            }
            PolyExtStep::Sub(x1, x2) => {
                fp_vars.push(fp_vars[*x1] - fp_vars[*x2]);
            }
            PolyExtStep::Mul(x1, x2) => {
                fp_vars.push(fp_vars[*x1] * fp_vars[*x2]);
            }
            PolyExtStep::True => {
                mix_vars.push(MixState {
                    tot: F::ExtElem::ZERO,
                    mul: F::ExtElem::ONE,
                });
            }
            PolyExtStep::AndEqz(x, val) => {
                let x = mix_vars[*x];
                let val = fp_vars[*val];
                mix_vars.push(MixState {
                    tot: x.tot + x.mul * val,
                    mul: x.mul * *mix,
                });
            }
            PolyExtStep::AndCond(x, cond, inner) => {
                let x = mix_vars[*x];
                let cond = fp_vars[*cond];
                let inner = mix_vars[*inner];
                mix_vars.push(MixState {
                    tot: x.tot + cond * inner.tot * x.mul,
                    mul: x.mul * inner.mul,
                });
            }
        }
    }
}

impl PolyExtStepDef {
    pub fn step<F: Field>(
        &self,
        mix: &F::ExtElem,
        u: &[F::ExtElem],
        args: &[&[F::Elem]],
    ) -> MixState<F::ExtElem> {
        let mut fp_vars = Vec::with_capacity(self.block.len() - (self.ret + 1));
        let mut mix_vars = Vec::with_capacity(self.ret + 1);
        for op in self.block.iter() {
            op.step::<F>(&mut fp_vars, &mut mix_vars, mix, u, args);
        }
        assert_eq!(
            fp_vars.len(),
            self.block.len() - (self.ret + 1),
            "Miscalculated capacity for fp_vars"
        );
        assert_eq!(
            mix_vars.len(),
            self.ret + 1,
            "Miscalculated capacity for mix_vars"
        );
        mix_vars[self.ret]
    }
}<|MERGE_RESOLUTION|>--- conflicted
+++ resolved
@@ -19,14 +19,7 @@
 use anyhow::Result;
 use risc0_core::field::{Elem, ExtElem, Field};
 
-<<<<<<< HEAD
-use crate::taps::{RegisterGroup, TapSet};
-=======
-use crate::{
-    field::{Elem, ExtElem, Field},
-    taps::TapSet,
-};
->>>>>>> 3d00debc
+use crate::taps::TapSet;
 
 // TODO: Remove references to these constants so we don't depend on a
 // fixed set of register groups.
