--- conflicted
+++ resolved
@@ -19,12 +19,7 @@
 
 use super::VerifyHal;
 use crate::{
-<<<<<<< HEAD
     core::{log2_ceil, sha::Sha256},
-    field::{Elem, ExtElem, RootsOfUnity},
-=======
-    core::{log2_ceil, sha::Sha},
->>>>>>> 8bd948be
     verify::{merkle::MerkleTreeVerifier, read_iop::ReadIOP, VerificationError},
     FRI_FOLD, FRI_FOLD_PO2, FRI_MIN_DEGREE, INV_RATE, QUERIES,
 };
