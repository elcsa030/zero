--- conflicted
+++ resolved
@@ -287,22 +287,15 @@
     let accum_size = taps.group_size(RegisterGroup::Accum);
 
     // Get merkle root for the code merkle tree.
-    // The code merkle tree contains the control instructions for the zkVM,
-    // including the byte code from the ELF file being executed.
+    // The code merkle tree contains the control instructions for the zkVM.
     hal.debug("code_merkle");
     let code_merkle = MerkleTreeVerifier::new(hal, &mut iop, domain, code_size, QUERIES);
     // debug!("codeRoot = {}", code_merkle.root());
-
-<<<<<<< HEAD
-=======
-    // Verify code is valid
-    check_code(po2, code_merkle.root())?;
 
     // Get merkle root for the data merkle tree.
     // The data merkle tree contains the execution trace of the program being run,
     // including memory accesses as well as the permutation of those memory
     // accesses sorted by location used by PLONK.
->>>>>>> 8df520ae
     hal.debug("data_merkle");
     let data_merkle = MerkleTreeVerifier::new(hal, &mut iop, domain, data_size, QUERIES);
     // debug!("dataRoot = {}", data_merkle.root());
