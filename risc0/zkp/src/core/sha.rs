// Copyright 2023 RISC Zero, Inc.
//
// Licensed under the Apache License, Version 2.0 (the "License");
// you may not use this file except in compliance with the License.
// You may obtain a copy of the License at
//
//     http://www.apache.org/licenses/LICENSE-2.0
//
// Unless required by applicable law or agreed to in writing, software
// distributed under the License is distributed on an "AS IS" BASIS,
// WITHOUT WARRANTIES OR CONDITIONS OF ANY KIND, either express or implied.
// See the License for the specific language governing permissions and
// limitations under the License.

//! Simple SHA-256 wrappers.

use alloc::vec::Vec;
use core::{
    fmt::{Debug, Display, Formatter},
    mem,
    ops::Deref,
};

use bytemuck::{Pod, Zeroable};
use hex::{FromHex, FromHexError};
use risc0_zeroio::{Deserialize as ZeroioDeserialize, Serialize as ZeroioSerialize};
use serde::{Deserialize, Serialize};

/// The number of words in the representation of a [Digest].
// We represent a SHA-256 digest as 8 32-bit words instead of the
// traditional 32 8-bit bytes.
pub const DIGEST_WORDS: usize = 8;

/// The size of a word in bytes within a [Digest] (32-bits = 4 bytes).
pub const DIGEST_WORD_SIZE: usize = mem::size_of::<u32>();

<<<<<<< HEAD
/// Size of the [Digest] representation in bytes.
/// Note that digests are stored in memory as words instead of bytes.
pub const DIGEST_BYTES: usize = DIGEST_WORDS * DIGEST_WORD_SIZE;

/// Standard SHA-256 initialization vector.
pub static SHA256_INIT: Digest = Digest([
=======
/// The size of a block in bytes.
pub const BLOCK_SIZE: usize = DIGEST_WORDS * DIGEST_WORD_SIZE * 2;

/// Standard SHA initialization vector .
pub static SHA256_INIT: Digest = Digest::new([
>>>>>>> 76b8da81
    0x6a09e667_u32.to_be(),
    0xbb67ae85_u32.to_be(),
    0x3c6ef372_u32.to_be(),
    0xa54ff53a_u32.to_be(),
    0x510e527f_u32.to_be(),
    0x9b05688c_u32.to_be(),
    0x1f83d9ab_u32.to_be(),
    0x5be0cd19_u32.to_be(),
]);

/// The result of the SHA-256 hash algorithm.
///
/// Note: Bytes in the [Digest] type are stored in big-endian order regardless
/// of the host architecture. When interpretted as words, the numerical result
/// will depend on the architecture.
// TODO(victor) Removing the Copy trait also means this types cannot be bytemuck::Pod. Is this what
// we want?
// TODO(victor) Decide whether or not to make the inner struct pub. It would make things somewhat
// simpler, but it is also somewhat clean that in the current factoring it is kind of agnostic to
// whether it is bytes or words internally.
#[derive(
    Copy,
    Clone,
    Eq,
    PartialEq,
    Pod,
    Zeroable,
    Serialize,
    Deserialize,
    ZeroioSerialize,
    ZeroioDeserialize,
)]
#[repr(transparent)]
pub struct Digest([u32; DIGEST_WORDS]);

impl Digest {
    /// Returns a reference to the Digest as a slice of words.
    pub fn as_words(&self) -> &[u32] {
        &self.0
    }

    /// Returns a reference to the DIgest as a slice of bytes.
    pub fn as_bytes(&self) -> &[u8] {
        bytemuck::cast_slice(&self.0)
    }

    /// Returns a mutable slice of words.
    pub fn as_mut_words(&mut self) -> &mut [u32] {
        &mut self.0
    }

    /// Returns a mutable slice of bytes.
    pub fn as_mut_bytes(&mut self) -> &mut [u8] {
        bytemuck::cast_slice_mut(&mut self.0)
    }
}

impl Default for Digest {
    fn default() -> Digest {
        Digest([0; DIGEST_WORDS])
    }
}

/// Create a new [Digest] from an array of words.
impl From<[u32; DIGEST_WORDS]> for Digest {
    fn from(data: [u32; DIGEST_WORDS]) -> Self {
        Self(data)
    }
}

/// Create a new [Digest] from an array of bytes.
impl From<[u8; DIGEST_BYTES]> for Digest {
    fn from(data: [u8; DIGEST_BYTES]) -> Self {
        Self(bytemuck::cast(data))
    }
}

impl FromHex for Digest {
    type Error = FromHexError;

    fn from_hex<T: AsRef<[u8]>>(hex: T) -> Result<Self, Self::Error> {
        Ok(<[u8; DIGEST_BYTES]>::from_hex(hex)?.into())
    }
}

impl TryFrom<&[u8]> for Digest {
    type Error = core::array::TryFromSliceError;

    fn try_from(data: &[u8]) -> Result<Self, Self::Error> {
        Ok(<[u8; DIGEST_BYTES]>::try_from(data)?.into())
    }
}

impl TryFrom<&[u32]> for Digest {
    type Error = core::array::TryFromSliceError;

    fn try_from(data: &[u32]) -> Result<Self, Self::Error> {
        Ok(<[u32; DIGEST_WORDS]>::try_from(data)?.into())
    }
}

impl TryFrom<Vec<u8>> for Digest {
    type Error = Vec<u8>;

    fn try_from(data: Vec<u8>) -> Result<Self, Self::Error> {
        Ok(<[u8; DIGEST_BYTES]>::try_from(data)?.into())
    }
}

impl TryFrom<Vec<u32>> for Digest {
    type Error = Vec<u32>;

    fn try_from(data: Vec<u32>) -> Result<Self, Self::Error> {
        Ok(<[u32; DIGEST_WORDS]>::try_from(data)?.into())
    }
}

impl Into<[u8; DIGEST_BYTES]> for Digest {
    fn into(self) -> [u8; DIGEST_BYTES] {
        bytemuck::cast(self.0)
    }
}

impl Into<[u32; DIGEST_WORDS]> for Digest {
    fn into(self) -> [u32; DIGEST_WORDS] {
        self.0
    }
}

impl AsRef<[u8; DIGEST_BYTES]> for Digest {
    fn as_ref(&self) -> &[u8; DIGEST_BYTES] {
        bytemuck::cast_ref(&self.0)
    }
}

impl AsMut<[u8; DIGEST_BYTES]> for Digest {
    fn as_mut(&mut self) -> &mut [u8; DIGEST_BYTES] {
        bytemuck::cast_mut(&mut self.0)
    }
}

impl AsRef<[u32; DIGEST_WORDS]> for Digest {
    fn as_ref(&self) -> &[u32; DIGEST_WORDS] {
        &self.0
    }
}

impl AsMut<[u32; DIGEST_WORDS]> for Digest {
    fn as_mut(&mut self) -> &mut [u32; DIGEST_WORDS] {
        &mut self.0
    }
}

impl AsRef<[u8]> for Digest {
    fn as_ref(&self) -> &[u8] {
        self.as_bytes()
    }
}

impl AsMut<[u8]> for Digest {
    fn as_mut(&mut self) -> &mut [u8] {
        self.as_mut_bytes()
    }
}

impl AsRef<[u32]> for Digest {
    fn as_ref(&self) -> &[u32] {
        self.as_words()
    }
}

<<<<<<< HEAD
impl AsMut<[u32]> for Digest {
    fn as_mut(&mut self) -> &mut [u32] {
        self.as_mut_words()
=======
impl From<&Digest> for Digest {
    fn from(digest: &Digest) -> Self {
        digest.clone()
    }
}

impl From<&[u8]> for Digest {
    fn from(bytes: &[u8]) -> Self {
        Digest::from_bytes(bytes)
    }
}

impl Default for Digest {
    fn default() -> Digest {
        Digest([0; DIGEST_WORDS])
>>>>>>> 76b8da81
    }
}

// TODO(victor) Do these formatting definitions result in what a user my expect?
impl Display for Digest {
    fn fmt(&self, f: &mut Formatter) -> core::fmt::Result {
        f.write_str(&hex::encode(&self))
    }
}

impl Debug for Digest {
    fn fmt(&self, f: &mut Formatter) -> core::fmt::Result {
        f.write_str(&hex::encode(&self))
    }
}

/// An implementation of the SHA-256 hashing algorithm of [FIPS 180-4].
///
/// [FIPS 180-4] https://nvlpubs.nist.gov/nistpubs/FIPS/NIST.FIPS.180-4.pdf
pub trait Sha: Clone + Debug {
    /// A pointer to the created digest.
    ///
    /// This may either be a `Box<Digest>` or some other pointer in case the
    /// implementation wants to manage its own memory.
    type DigestPtr: Deref<Target = Digest> + Debug;

    /// Generate a SHA from a slice of bytes, padding to block size
    /// and adding the SHA trailer.
    fn hash_bytes(&self, bytes: &[u8]) -> Self::DigestPtr;

    /// Generate a SHA from a slice of words, padding to block size
    /// and adding the SHA trailer.
    fn hash_words(&self, words: &[u32]) -> Self::DigestPtr {
        self.hash_bytes(bytemuck::cast_slice(words) as &[u8])
    }

    /// Generate a SHA from a slice of words without adding padding or
    /// length.
    // TODO(victor): IIUC, this function is unused and probably should be removed.
    fn hash_raw_words(&self, words: &[u32]) -> Self::DigestPtr;

    /// Generate a SHA from a pair of [Digests](Digest).
    // TODO(victor) This is an efficient way to produce H(a || b), which I am
    // guesing is designed for use in Merkle trees. Is this the best method to
    // be exposing here though? It does not use domain speration or added padding
    // and length.
    fn hash_pair(&self, a: &Digest, b: &Digest) -> Self::DigestPtr {
        self.compress(&SHA256_INIT, a, b)
    }

    /// Execute the SHA-256 compression function.
    /// The block is specified as two half-blocks.
    /// Not all implementations provide this.
    ///
    /// DANGER:
    fn compress(
        &self,
        state: &Digest,
        block_half1: &Digest,
        block_half2: &Digest,
    ) -> Self::DigestPtr;

    /// Generate a SHA from a slice of anything that can be
    /// represented as plain old data. Pads up to the Sha block
    /// boundry, but does not add the standard SHA trailer.
    // TODO(victor): Understand why this function exists.
    fn hash_raw_pod_slice<T: bytemuck::Pod>(&self, slice: &[T]) -> Self::DigestPtr;

    /// Generate a new digest by mixing two digests together via XOR,
    /// and storing into the first digest.
    // TODO(victor): I'm guessing this is for use by a randomness pool. I may
    // extract this function to there.
    fn mix(&self, pool: &mut Self::DigestPtr, val: &Digest);
}

#[cfg(test)]
mod tests {
    use hex::FromHex;

    use super::Digest;

    #[test]
    fn test_from_hex() {
        assert_eq!(
            Digest::from_hex("00000077000000AA0000001200000034000000560000007a000000a900000009")
                .unwrap(),
            Digest::from([
                0x77_u32.to_be(),
                0xaa_u32.to_be(),
                0x12_u32.to_be(),
                0x34_u32.to_be(),
                0x56_u32.to_be(),
                0x7a_u32.to_be(),
                0xa9_u32.to_be(),
                0x09_u32.to_be(),
            ])
        );
    }

    #[test]
    fn test_roundtrip() {
        const HEX: &str = "ba7816bf8f01cfea414140de5dae2223b00361a396177a9cb410ff61f20015ad";
        assert_eq!(hex::encode(Digest::from_hex(HEX).unwrap()), HEX);
    }
}

#[allow(missing_docs)]
pub mod testutil {
    // TODO(victor) Fix these tests.
    use alloc::vec::Vec;
    use core::ops::Deref;

    use hex::FromHex;

    use super::{Digest, Sha};
    use crate::field::baby_bear::{BabyBearElem, BabyBearExtElem};

    // Runs conformance test on a SHA implementation to make sure it properly
    // behaves.
    pub fn test_sha_impl<S: Sha>(sha: &S) {
        test_hash_pair(sha);
        test_hash_raw_words(sha);
        test_hash_raw_pod_slice(sha);
        test_sha_basics(sha);
        test_elems(sha);
        test_extelems(sha);

        crate::core::sha_rng::testutil::test_sha_rng_impl(sha);
    }

    fn test_sha_basics<S: Sha>(sha: &S) {
        // Standard test vectors
        assert_eq!(
            hex::encode(sha.hash_bytes("abc".as_bytes()).deref()),
            "ba7816bf8f01cfea414140de5dae2223b00361a396177a9cb410ff61f20015ad"
        );
        assert_eq!(
            hex::encode(sha.hash_bytes("".as_bytes()).deref()),
            "e3b0c44298fc1c149afbf4c8996fb92427ae41e4649b934ca495991b7852b855"
        );
        assert_eq!(
            hex::encode(
                &sha.hash_bytes(
                    "abcdbcdecdefdefgefghfghighijhijkijkljklmklmnlmnomnopnopq".as_bytes()
                )
                .deref()
            ),
            "248d6a61d20638b8e5c026930c3e6039a33ce45964ff2167f6ecedd419db06c1"
        );
        assert_eq!(hex::encode(&sha.hash_bytes(
            "abcdefghbcdefghicdefghijdefghijkefghijklfghijklmghijklmnhijklmnoijklmnopjklmnopqklmnopqrlmnopqrsmnopqrstnopqrstu" .as_bytes()).deref()),
            "cf5b16a778af8380036ce59e7b0492370b249b11e8f07a51afac45037afee9d1");
        // Test also the 'hexDigest' bit.
        // Python says:
        // >>> hashlib.sha256("Byzantium").hexdigest()
        // 'f75c763b4a52709ac294fc7bd7cf14dd45718c3d50b36f4732b05b8c6017492a'
        assert_eq!(
            hex::encode(&sha.hash_bytes(&"Byzantium".as_bytes()).deref()),
            "f75c763b4a52709ac294fc7bd7cf14dd45718c3d50b36f4732b05b8c6017492a"
        );
    }

    fn hash_elems<S: Sha>(sha: &S, len: usize) -> Digest {
        let items: Vec<BabyBearElem> = (0..len as u32)
            .into_iter()
            .map(|x| BabyBearElem::new(x))
            .collect();
        *sha.hash_raw_pod_slice(items.as_slice())
    }

    fn hash_extelems<S: Sha>(sha: &S, len: usize) -> Digest {
        let items: Vec<BabyBearExtElem> = (0..len as u32)
            .into_iter()
            .map(|x| {
                BabyBearExtElem::new(
                    BabyBearElem::new(x * 4),
                    BabyBearElem::new(x * 4 + 1),
                    BabyBearElem::new(x * 4 + 2),
                    BabyBearElem::new(x * 4 + 3),
                )
            })
            .collect();
        *sha.hash_raw_pod_slice(items.as_slice())
    }

    fn test_elems<S: Sha>(sha: &S) {
        const LENS: &[usize] = &[0, 1, 7, 8, 9];
        // It doesn't matter what elems hash to, as long as they're consistent.
        const EXPECTED_STRS: &[&str] = &[
            "6a09e667bb67ae853c6ef372a54ff53a510e527f9b05688c1f83d9ab5be0cd19",
            "da5698be17b9b46962335799779fbeca8ce5d491c0d26243bafef9ea1837a9d8",
            "643f71dab15c4f6a6e8820dee5f59cc07818b9c4473b47bba9516cc3be992f1c",
            "3dae53575097f63d0a461048813cc9ab870f0ddbcf9e4aea8dcddecc0aea736d",
            "903fe671a0971f6dea6e8a1180dcd1ce87b56d0b42ee3861212e86428a983a5b",
        ];

        let expected: Vec<Digest> = EXPECTED_STRS
            .iter()
            .map(|x| Digest::from_hex(x).unwrap())
            .collect();
        let actual: Vec<Digest> = LENS.iter().map(|x| hash_elems(sha, *x)).collect();
        assert_eq!(expected, actual);
    }

    fn test_extelems<S: Sha>(sha: &S) {
        const LENS: &[usize] = &[0, 1, 7, 8, 9];
        // It doesn't matter what extelems hash to, as long as they're consistent.
        const EXPECTED_STRS: &[&str] = &[
            "6a09e667bb67ae853c6ef372a54ff53a510e527f9b05688c1f83d9ab5be0cd19",
            "6343c9ca9260f2d6cf190c2d2bbff0bf928789e4d2c1a24654137a5d48f254bc",
            "07d3bfa65009530790a51cca21b83dd492c60ade96ee1d2c5b25c4c5cfe257b0",
            "60a53ad42dfe03c7c0d1d46790a832356d09b52c6812eada27622476d6180392",
            "5af62d0303208f4573656ac707d7447f0303fd76a134a775f329104d03c37985",
        ];

        let expected: Vec<Digest> = EXPECTED_STRS
            .iter()
            .map(|x| Digest::from_hex(x).unwrap())
            .collect();
        let actual: Vec<Digest> = LENS.iter().map(|x| hash_extelems(sha, *x)).collect();
        assert_eq!(expected, actual);
    }

    fn test_hash_raw_pod_slice<S: Sha>(sha: &S) {
        {
            let items: &[u32] = &[1];
            assert_eq!(
                *sha.hash_raw_pod_slice(items),
                Digest::from_hex(
                    "e3050856aac389661ae490656ad0ea57df6aff0ff6eef306f8cc2eed4f240249"
                )
                .unwrap()
            );
        }
        {
            let items: &[u32] = &[1, 2];
            assert_eq!(
                *sha.hash_raw_pod_slice(items),
                Digest::from_hex(
                    "4138ebae12299733cc677d1150c2a0139454662fc76ec95da75d2bf9efddc57a"
                )
                .unwrap()
            );
        }
        {
            let items: &[u32] = &[0xffffffff];
            assert_eq!(
                *sha.hash_raw_pod_slice(items),
                Digest::from_hex(
                    "a3dba037d56175209dfd4191f727e91c5feb67e65a6ab5ed4daf0893c89598c8"
                )
                .unwrap()
            );
        }
    }

    fn test_hash_pair<S: Sha>(sha: &S) {
        assert_eq!(
            *sha.hash_pair(
                &Digest::from_hex(
                    "67e6096a85ae67bb72f36e3c3af54fa57f520e518c68059babd9831f19cde05b"
                )
                .unwrap(),
                &Digest::from_hex(
                    "ad5c37ed90bb53c604e9ce787f6feeac7674bff229c92dc97ce2ba1115c0eb41"
                )
                .unwrap()
            ),
            Digest::from_hex("3aa2c47c47cd9e5c5259fd1c3428c30b9608201f5e163061deea8d2d7c65f2c3")
                .unwrap()
        );
        assert_eq!(
            *sha.hash_pair(
                &Digest::from_hex(
                    "0000000000000000000000000000000000000000000000000000000000000000"
                )
                .unwrap(),
                &Digest::from_hex(
                    "0000000000000000000000000000000000000000000000000000000000000000"
                )
                .unwrap()
            ),
            Digest::from_hex("da5698be17b9b46962335799779fbeca8ce5d491c0d26243bafef9ea1837a9d8")
                .unwrap()
        );
    }

    fn test_hash_raw_words<S: Sha>(sha: &S) {
        assert_eq!(
            *sha.hash_raw_words(&[
                1u32.to_be(),
                2u32.to_be(),
                3u32.to_be(),
                4u32.to_be(),
                5u32.to_be(),
                6u32.to_be(),
                7u32.to_be(),
                8u32.to_be(),
                7u32.to_be(),
                6u32.to_be(),
                5u32.to_be(),
                4u32.to_be(),
                3u32.to_be(),
                2u32.to_be(),
                1u32.to_be(),
                0u32.to_be(),
            ]),
            Digest::from_hex("b6f1e1b52e435545aa21cc9d3ce54e9af9da118042163abf2a739aebd413ac8d")
                .unwrap()
        );

        assert_eq!(
            *sha.hash_raw_words(&[1, 2, 3, 4, 5, 6, 7, 8, 7, 6, 5, 4, 3, 2, 1, 0,]),
            Digest::from_hex("0410500505eb63608def984ecc0b7820cba1012570e3d288c483f35021c971a6")
                .unwrap()
        );

        assert_eq!(
            *sha.hash_raw_words(&[
                1, 2, 3, 4, 5, 6, 7, 8, 7, 6, 5, 4, 3, 2, 1, 0, //
                1, 2, 3, 4, 5, 6, 7, 8, 7, 6, 5, 4, 3, 2, 1, 0,
            ]),
            Digest::from_hex("0343d500097e63123d3c7f418f465bfd2253652f351c90c75a05cb33946e71f1")
                .unwrap()
        );
    }
}<|MERGE_RESOLUTION|>--- conflicted
+++ resolved
@@ -34,20 +34,15 @@
 /// The size of a word in bytes within a [Digest] (32-bits = 4 bytes).
 pub const DIGEST_WORD_SIZE: usize = mem::size_of::<u32>();
 
-<<<<<<< HEAD
 /// Size of the [Digest] representation in bytes.
 /// Note that digests are stored in memory as words instead of bytes.
 pub const DIGEST_BYTES: usize = DIGEST_WORDS * DIGEST_WORD_SIZE;
 
+/// The size of a SHA-256 block in bytes.
+pub const BLOCK_SIZE: usize = DIGEST_BYTES * 2;
+
 /// Standard SHA-256 initialization vector.
 pub static SHA256_INIT: Digest = Digest([
-=======
-/// The size of a block in bytes.
-pub const BLOCK_SIZE: usize = DIGEST_WORDS * DIGEST_WORD_SIZE * 2;
-
-/// Standard SHA initialization vector .
-pub static SHA256_INIT: Digest = Digest::new([
->>>>>>> 76b8da81
     0x6a09e667_u32.to_be(),
     0xbb67ae85_u32.to_be(),
     0x3c6ef372_u32.to_be(),
@@ -105,6 +100,18 @@
     }
 }
 
+impl From<&Digest> for Digest {
+    fn from(digest: &Digest) -> Self {
+        digest.clone()
+    }
+}
+
+impl From<&[u8]> for Digest {
+    fn from(bytes: &[u8]) -> Self {
+        Digest::from_bytes(bytes)
+    }
+}
+
 impl Default for Digest {
     fn default() -> Digest {
         Digest([0; DIGEST_WORDS])
@@ -219,27 +226,9 @@
     }
 }
 
-<<<<<<< HEAD
 impl AsMut<[u32]> for Digest {
     fn as_mut(&mut self) -> &mut [u32] {
         self.as_mut_words()
-=======
-impl From<&Digest> for Digest {
-    fn from(digest: &Digest) -> Self {
-        digest.clone()
-    }
-}
-
-impl From<&[u8]> for Digest {
-    fn from(bytes: &[u8]) -> Self {
-        Digest::from_bytes(bytes)
-    }
-}
-
-impl Default for Digest {
-    fn default() -> Digest {
-        Digest([0; DIGEST_WORDS])
->>>>>>> 76b8da81
     }
 }
 
