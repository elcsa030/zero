--- conflicted
+++ resolved
@@ -713,16 +713,10 @@
     use core::ops::Deref;
 
     use hex::FromHex;
-
-<<<<<<< HEAD
+    use risc0_core::field::baby_bear::{BabyBearElem, BabyBearExtElem};
+
     use super::rust_crypto::Digest as _;
     use super::{rust_crypto, Digest, Sha256};
-    use crate::field::baby_bear::{BabyBearElem, BabyBearExtElem};
-=======
-    use risc0_core::field::baby_bear::{BabyBearElem, BabyBearExtElem};
-
-    use super::{Digest, Sha};
->>>>>>> 8bd948be
 
     // Runs conformance test on a SHA-256 implementation to make sure it properly
     // behaves.
