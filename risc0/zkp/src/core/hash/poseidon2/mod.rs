--- conflicted
+++ resolved
@@ -35,11 +35,7 @@
 /// The size of the hash output in cells (~ 248 bits)
 pub const CELLS_OUT: usize = 8;
 
-<<<<<<< HEAD
-/// A hash implementation for Poseidon
-=======
-/// A hash implemention for Poseidon2
->>>>>>> 2fb409be
+/// A hash implementation for Poseidon2
 struct Poseidon2HashFn;
 
 impl HashFn<BabyBear> for Poseidon2HashFn {
