--- conflicted
+++ resolved
@@ -37,13 +37,8 @@
     let coeffs = hal.alloc_elem("coeffs", witness.size());
     hal.eltwise_copy_elem(&coeffs, witness);
     // Do interpolate
-<<<<<<< HEAD
     hal.batch_interpolate_ntt(&coeffs, count);
-    // Convert f(x) -> f(3x), which effective multiplies cofficent c_i by 3^i.
-=======
-    hal.batch_interpolate_ntt(&buf, count);
     // Convert f(x) -> f(3x), which effective multiplies coefficients c_i by 3^i.
->>>>>>> 461c57b8
     #[cfg(not(feature = "circuit_debug"))]
     hal.zk_shift(&coeffs, count);
     coeffs
