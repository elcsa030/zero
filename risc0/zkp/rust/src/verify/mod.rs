--- conflicted
+++ resolved
@@ -135,7 +135,12 @@
         mix: &[<Self::Field as Field>::Elem],
     ) -> <Self::Field as Field>::ExtElem;
 
-    fn fold_eval(&self, io: &mut [Fp4], mix: Fp4, inv_wk: Fp) -> Fp4;
+    fn fold_eval(
+        &self,
+        io: &mut [<Self::Field as Field>::ExtElem],
+        mix: <Self::Field as Field>::ExtElem,
+        inv_wk: <Self::Field as Field>::Elem,
+    ) -> <Self::Field as Field>::ExtElem;
 
     /// Evaluate a polynomial whose coefficients are in the extension field at a
     /// point.
@@ -226,19 +231,21 @@
             log::debug!("{}", msg);
         }
 
-<<<<<<< HEAD
-        fn fold_eval(&self, io: &mut [Fp4], mix: Fp4, inv_wk: Fp) -> Fp4 {
-            interpolate_ntt(io);
+        fn fold_eval(
+            &self,
+            io: &mut [<F as Field>::ExtElem],
+            mix: <F as Field>::ExtElem,
+            inv_wk: <F as Field>::Elem,
+        ) -> <F as Field>::ExtElem {
+            interpolate_ntt::<<F as Field>::Elem, <F as Field>::ExtElem>(io);
             bit_reverse(io);
-            poly_eval(io, mix, inv_wk)
-        }
-
-        fn compute_polynomial(&self, u: &[Fp4], poly_mix: Fp4, out: &[Fp], mix: &[Fp]) -> Fp4 {
-            let ctx = PolyExtContext { mix: poly_mix };
-            let args: &[&[Fp]] = &[out, mix];
-            let result = self.circuit.poly_ext(&ctx, u, args);
-            result.tot
-=======
+            <Self as VerifyHal>::from_baby_bear_fp4(poly_eval(
+                <Self as VerifyHal>::to_baby_bear_fp4_slice_mut(io),
+                <Self as VerifyHal>::to_baby_bear_fp4(mix),
+                <Self as VerifyHal>::to_baby_bear_fp(inv_wk),
+            ))
+        }
+
         fn compute_polynomial(
             &self,
             u: &[<F as Field>::ExtElem],
@@ -257,7 +264,6 @@
                 self.circuit
                     .poly_ext(&ctx, <Self as VerifyHal>::to_baby_bear_fp4_slice(u), args);
             <Self as VerifyHal>::from_baby_bear_fp4(result.tot)
->>>>>>> b7e13a25
         }
     }
 
