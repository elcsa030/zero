--- conflicted
+++ resolved
@@ -19,11 +19,11 @@
 
 use alloc::{vec, vec::Vec};
 use core::{fmt, iter::zip};
-<<<<<<< HEAD
-// use log::debug;
-=======
->>>>>>> bff01acc
-
+
+#[cfg(feature = "host")]
+pub use host::VerifyImpl;
+
+use self::adapter::VerifyAdapter;
 // use log::debug;
 use crate::{
     adapter::{CircuitInfo, TapsProvider},
@@ -41,11 +41,6 @@
     CHECK_SIZE, INV_RATE, MAX_CYCLES_PO2, QUERIES,
 };
 
-use self::adapter::VerifyAdapter;
-
-#[cfg(feature = "host")]
-pub use host::VerifyImpl;
-
 #[derive(Debug)]
 pub enum VerificationError {
     ReceiptFormatError,
@@ -81,9 +76,8 @@
 
 #[cfg(feature = "host")]
 mod host {
+    use super::*;
     use crate::adapter::{PolyExt, PolyExtContext};
-
-    use super::*;
 
     pub struct VerifyImpl<'a, S: Sha, C: PolyExt> {
         sha: &'a S,
