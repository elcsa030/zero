--- conflicted
+++ resolved
@@ -23,11 +23,7 @@
         ntt::{bit_reverse, interpolate_ntt},
         sha::Sha,
     },
-<<<<<<< HEAD
-    field::{baby_bear::BabyBear, Elem, Field, RootsOfUnity},
-=======
     field::{Elem, ExtElem, Field, RootsOfUnity},
->>>>>>> 6c329bcb
     verify::{merkle::MerkleTreeVerifier, read_iop::ReadIOP, VerificationError},
     FRI_FOLD, FRI_FOLD_PO2, FRI_MIN_DEGREE, INV_RATE, QUERIES,
 };
@@ -96,11 +92,7 @@
             return Err(VerificationError::InvalidProof);
         }
         // Compute the new goal + pos
-<<<<<<< HEAD
-        *goal = H::to_baby_bear_fp4(fold_eval(hal, &mut H::from_baby_bear_fp4_slice_mut(&mut data4), H::from_baby_bear_fp4(self.mix), self.domain, group));
-=======
         *goal = fold_eval(hal, &mut data_ext, self.mix, self.domain, group);
->>>>>>> 6c329bcb
         *pos = group;
         Ok(())
     }
