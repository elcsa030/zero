--- conflicted
+++ resolved
@@ -39,22 +39,6 @@
     mix: Fp4,
 }
 
-<<<<<<< HEAD
-=======
-fn fold_eval<H: VerifyHal>(hal: &H, values: &mut [Fp4], mix: Fp4, s: usize, j: usize) -> Fp4 {
-    interpolate_ntt::<Fp, Fp4>(values);
-    bit_reverse(values);
-    let root_po2 = log2_ceil(FRI_FOLD * s);
-    let inv_wk: Fp = Fp::new(ROU_REV[root_po2]).pow(j);
-    let tot = hal.poly_eval(
-        H::from_baby_bear_fp4_slice(values),
-        H::from_baby_bear_fp4(mix),
-        H::from_baby_bear_fp(inv_wk),
-    );
-    H::to_baby_bear_fp4(tot)
-}
-
->>>>>>> b7e13a25
 impl<'a, S: Sha> VerifyRoundInfo<'a, S> {
     pub fn new(iop: &mut ReadIOP<'a, S>, in_domain: usize) -> Self {
         let domain = in_domain / FRI_FOLD;
@@ -93,7 +77,7 @@
         // Compute the new goal + pos
         let root_po2 = log2_ceil(FRI_FOLD * self.domain);
         let inv_wk: Fp = Fp::new(ROU_REV[root_po2]).pow(group);
-        *goal = hal.fold_eval(&mut data4, self.mix, inv_wk);
+        *goal = H::to_baby_bear_fp4(hal.fold_eval(H::from_baby_bear_fp4_slice_mut(data4.as_mut_slice()), H::from_baby_bear_fp4(self.mix), H::from_baby_bear_fp(inv_wk)));
         *pos = group;
         Ok(())
     }
