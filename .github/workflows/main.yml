--- conflicted
+++ resolved
@@ -32,16 +32,12 @@
       - run: cargo fmt --all --check --manifest-path templates/bonsai/Cargo.toml
       - run: cargo sort --workspace --check
       - run: cargo sort --workspace --check examples
-<<<<<<< HEAD
-      - run: python license-check.py
-=======
       - run: cargo sort --workspace --check templates/bonsai
       - run: npm install
         working-directory: templates/bonsai
       - run: npm run ci
         working-directory: templates/bonsai
-      - run: npx @kt3k/license-checker
->>>>>>> e680f8df
+      - run: python license-check.py
 
   test:
     runs-on: [self-hosted, "${{ matrix.os }}", "${{ matrix.device }}"]
