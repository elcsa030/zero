--- conflicted
+++ resolved
@@ -54,17 +54,6 @@
       - uses: risc0/actions-rs-toolchain@v1
         with:
           toolchain: stable
-<<<<<<< HEAD
-      - run: cargo test
-        env:
-          RUST_BACKTRACE: "1"
-      - run: cargo test --tests -- --ignored
-        env:
-          RUST_BACKTRACE: "1"
-      - run: cargo test --manifest-path examples/Cargo.toml
-        env:
-          RUST_BACKTRACE: "1"
-=======
       - name: Prepare environment (Linux)
         if: matrix.os == 'Linux'
         run: |
@@ -82,7 +71,7 @@
           echo "$HOME/.local/bin" >> $GITHUB_PATH
       - run: cargo test -F $FEATURE
       - run: cargo test -F $FEATURE --tests -- --ignored
->>>>>>> c25b450e
+      - run: cargo test -F $FEATURE --manifest-path examples/Cargo.toml
       - run: cargo build --manifest-path risc0/wasm/Cargo.toml --target wasm32-unknown-unknown
         if: matrix.device == 'cpu'
       - run: cargo check -F $FEATURE --benches
