workspace(name = "risc0")

load("@bazel_tools//tools/build_defs/repo:http.bzl", "http_archive")

register_toolchains(
    "//:clang_format_toolchain",
)

http_archive(
    name = "bazel_skylib",
    sha256 = "c6966ec828da198c5d9adbaa94c05e3a1c7f21bd012a0b29ba8ddbccb2c93b0d",
    urls = [
        "https://github.com/bazelbuild/bazel-skylib/releases/download/1.1.1/bazel-skylib-1.1.1.tar.gz",
        "https://mirror.bazel.build/github.com/bazelbuild/bazel-skylib/releases/download/1.1.1/bazel-skylib-1.1.1.tar.gz",
    ],
)

load("@bazel_skylib//:workspace.bzl", "bazel_skylib_workspace")

bazel_skylib_workspace()

load("//bazel/toolchain/risc0:repo.bzl", "risc0_toolchain")

risc0_toolchain(name = "risc0_toolchain")

http_archive(
    name = "com_google_googletest",
    sha256 = "5cf189eb6847b4f8fc603a3ffff3b0771c08eec7dd4bd961bfd45477dd13eb73",
    strip_prefix = "googletest-609281088cfefc76f9d0ce82e1ff6c30cc3591e5",
    urls = ["https://github.com/google/googletest/archive/609281088cfefc76f9d0ce82e1ff6c30cc3591e5.zip"],
)

http_archive(
    name = "build_bazel_apple_support",
    sha256 = "76df040ade90836ff5543888d64616e7ba6c3a7b33b916aa3a4b68f342d1b447",
    url = "https://github.com/bazelbuild/apple_support/releases/download/0.11.0/apple_support.0.11.0.tar.gz",
)

load(
    "@build_bazel_apple_support//lib:repositories.bzl",
    "apple_support_dependencies",
)

apple_support_dependencies()

http_archive(
    name = "riscv_tests",
    build_file = "//bazel/third_party:riscv_tests.BUILD",
    sha256 = "a475f6a9a766cfeb467fa10bc8c006274bffe8673dea357a4d61bdb1067d2c64",
    strip_prefix = "riscv-tests-e30978a71921159aec38eeefd848fca4ed39a826",
    url = "https://github.com/riscv/riscv-tests/archive/e30978a71921159aec38eeefd848fca4ed39a826.zip",
)

http_archive(
    name = "bazel_clang_tidy",
    sha256 = "502fb0ea88e28965986851566f0c42330cf31f4289478d6399790b25644b811c",
    strip_prefix = "bazel_clang_tidy-9871a95dbb150dc595aa91355fe99c500196cf3c",
    url = "https://github.com/erenon/bazel_clang_tidy/archive/9871a95dbb150dc595aa91355fe99c500196cf3c.zip",
)

http_archive(
    name = "rules_rust",
    sha256 = "ab397b26e75597df5cc0c0fa2e0506bdf0c140c79045145a88a0c32745246352",
    strip_prefix = "rules_rust-5225e23c9f545c2e990691afcdb6744927a49eeb",
    url = "https://github.com/bazelbuild/rules_rust/archive/5225e23c9f545c2e990691afcdb6744927a49eeb.tar.gz",
)

load("@rules_rust//rust:repositories.bzl", "rules_rust_dependencies")

rules_rust_dependencies()

load("//bazel/rules/rust:repositories.bzl", "rust_repositories")

RUST_ISO_DATE = "2022-01-20"

RUST_VERSION = "nightly"

rust_repositories(
    edition = "2021",
    iso_date = RUST_ISO_DATE,
    rustfmt_version = "nightly",
    version = RUST_VERSION,
)

load("@rules_rust//crate_universe:bootstrap.bzl", "crate_universe_bootstrap")

crate_universe_bootstrap()

load("@rules_rust//crate_universe:defs.bzl", "crate_universe")

crate_universe(
    name = "crates",
    cargo_toml_files = [
        "//risc0/core:Cargo.toml",
        "//risc0/r0vm/rust/core:Cargo.toml",
        "//risc0/r0vm/rust/guest:Cargo.toml",
        "//risc0/r0vm/rust/host:Cargo.toml",
        "//risc0/r0vm/rust/serde:Cargo.toml",
        "//examples/rust/battleship:Cargo.toml",
<<<<<<< HEAD
        "//examples/rust/battleship/core:Cargo.toml",
=======
        "//examples/rust/battleship/proof:Cargo.toml",
        "//examples/rust/digital_signature:Cargo.toml",
        "//examples/rust/digital_signature/proof:Cargo.toml",
>>>>>>> 5d76d649
    ],
    resolver = "@rules_rust_crate_universe_bootstrap//:crate_universe_resolver",
    supported_targets = [
        "i686-pc-windows-msvc",
        "x86_64-pc-windows-msvc",
        "aarch64-apple-darwin",
        "x86_64-apple-darwin",
        "x86_64-unknown-linux-gnu",
        "riscv32im-unknown-none-elf",
    ],
)

load("@crates//:defs.bzl", "pinned_rust_install")

pinned_rust_install()

http_archive(
    name = "oneTBB",
    build_file = "//bazel/third_party:oneTBB.BUILD",
    sha256 = "e5b57537c741400cf6134b428fc1689a649d7d38d9bb9c1b6d64f092ea28178a",
    strip_prefix = "oneTBB-2021.5.0",
    url = "https://github.com/oneapi-src/oneTBB/archive/refs/tags/v2021.5.0.tar.gz",
)

http_archive(
    name = "rules_python",
    sha256 = "a30abdfc7126d497a7698c29c46ea9901c6392d6ed315171a6df5ce433aa4502",
    strip_prefix = "rules_python-0.6.0",
    url = "https://github.com/bazelbuild/rules_python/archive/0.6.0.tar.gz",
)

http_archive(
    name = "rules_conda",
    sha256 = "9793f86162ec5cfb32a1f1f13f5bf776e2c06b243c4f1ee314b9ec870144220d",
    url = "https://github.com/spietras/rules_conda/releases/download/0.1.0/rules_conda-0.1.0.zip",
)

load("@rules_conda//:defs.bzl", "conda_create", "load_conda", "register_toolchain")

load_conda(
    install_mamba = True,
    installer = "miniforge",
    quiet = False,
)

conda_create(
    name = "py3_env",
    environment = "@//:environment.yml",
    quiet = False,
    use_mamba = True,
)

register_toolchain(py3_env = "py3_env")<|MERGE_RESOLUTION|>--- conflicted
+++ resolved
@@ -97,13 +97,9 @@
         "//risc0/r0vm/rust/host:Cargo.toml",
         "//risc0/r0vm/rust/serde:Cargo.toml",
         "//examples/rust/battleship:Cargo.toml",
-<<<<<<< HEAD
         "//examples/rust/battleship/core:Cargo.toml",
-=======
-        "//examples/rust/battleship/proof:Cargo.toml",
         "//examples/rust/digital_signature:Cargo.toml",
-        "//examples/rust/digital_signature/proof:Cargo.toml",
->>>>>>> 5d76d649
+        "//examples/rust/digital_signature/core:Cargo.toml",
     ],
     resolver = "@rules_rust_crate_universe_bootstrap//:crate_universe_resolver",
     supported_targets = [
