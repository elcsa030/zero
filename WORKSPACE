workspace(name = "risc0")

load("@bazel_tools//tools/build_defs/repo:http.bzl", "http_archive")

register_toolchains(
    "//:clang_format_toolchain",
    "//bazel/rules/rust:dummy_cc_wasm32_toolchain",
)

http_archive(
    name = "bazel_skylib",
    sha256 = "c6966ec828da198c5d9adbaa94c05e3a1c7f21bd012a0b29ba8ddbccb2c93b0d",
    urls = [
        "https://github.com/bazelbuild/bazel-skylib/releases/download/1.1.1/bazel-skylib-1.1.1.tar.gz",
        "https://mirror.bazel.build/github.com/bazelbuild/bazel-skylib/releases/download/1.1.1/bazel-skylib-1.1.1.tar.gz",
    ],
)

load("@bazel_skylib//:workspace.bzl", "bazel_skylib_workspace")

bazel_skylib_workspace()

load("//bazel/toolchain/risc0:repo.bzl", "risc0_toolchain")

risc0_toolchain(name = "risc0_toolchain")

http_archive(
    name = "com_google_googletest",
    sha256 = "5cf189eb6847b4f8fc603a3ffff3b0771c08eec7dd4bd961bfd45477dd13eb73",
    strip_prefix = "googletest-609281088cfefc76f9d0ce82e1ff6c30cc3591e5",
    urls = ["https://github.com/google/googletest/archive/609281088cfefc76f9d0ce82e1ff6c30cc3591e5.zip"],
)

http_archive(
    name = "com_google_benchmark",
    sha256 = "3b156bac7800f67858afe6ec2c280e291da70c9fc55377cb47ac11cc83f3128e",
    strip_prefix = "benchmark-0d98dba29d66e93259db7daa53a9327df767a415",
    urls = ["https://github.com/google/benchmark/archive/0d98dba29d66e93259db7daa53a9327df767a415.zip"],
)

http_archive(
    name = "build_bazel_apple_support",
    sha256 = "76df040ade90836ff5543888d64616e7ba6c3a7b33b916aa3a4b68f342d1b447",
    url = "https://github.com/bazelbuild/apple_support/releases/download/0.11.0/apple_support.0.11.0.tar.gz",
)

load(
    "@build_bazel_apple_support//lib:repositories.bzl",
    "apple_support_dependencies",
)

apple_support_dependencies()

http_archive(
    name = "riscv_tests",
    build_file = "//bazel/third_party:riscv_tests.BUILD",
    sha256 = "a475f6a9a766cfeb467fa10bc8c006274bffe8673dea357a4d61bdb1067d2c64",
    strip_prefix = "riscv-tests-e30978a71921159aec38eeefd848fca4ed39a826",
    url = "https://github.com/riscv/riscv-tests/archive/e30978a71921159aec38eeefd848fca4ed39a826.zip",
)

http_archive(
    name = "bazel_clang_tidy",
    sha256 = "502fb0ea88e28965986851566f0c42330cf31f4289478d6399790b25644b811c",
    strip_prefix = "bazel_clang_tidy-9871a95dbb150dc595aa91355fe99c500196cf3c",
    url = "https://github.com/erenon/bazel_clang_tidy/archive/9871a95dbb150dc595aa91355fe99c500196cf3c.zip",
)

http_archive(
    name = "rules_rust",
    patch_args = ["-p1"],
    patches = ["//bazel/third_party/rules_rust:urls.patch"],
    sha256 = "42248201c518960307ff256e75adc1a7d34d398acbe6118b207905ca4d045706",
    strip_prefix = "rules_rust-4144ddeb9c5290a15e5ec1cf8df31393744f6005",
    url = "https://github.com/bazelbuild/rules_rust/archive/4144ddeb9c5290a15e5ec1cf8df31393744f6005.zip",
)

load("@rules_rust//rust:repositories.bzl", "rules_rust_dependencies")

rules_rust_dependencies()

load("@rules_rust//tools/rust_analyzer:deps.bzl", "rust_analyzer_deps")

rust_analyzer_deps()

load("@rules_rust//wasm_bindgen:repositories.bzl", "rust_wasm_bindgen_repositories")

rust_wasm_bindgen_repositories()

load("//bazel/rules/rust:repositories.bzl", "rust_repositories")

RUST_ISO_DATE = "2022-01-20"

RUST_VERSION = "nightly"

rust_repositories(
    edition = "2021",
    iso_date = RUST_ISO_DATE,
    rustfmt_version = "nightly",
    version = RUST_VERSION,
)

load("@rules_rust//crate_universe:repositories.bzl", "crate_universe_dependencies")

crate_universe_dependencies()

load("@rules_rust//crate_universe:defs.bzl", "crate", "crates_repository")

crates_repository(
    name = "crates_host",
    lockfile = "//:Cargo-host.Bazel.lock",
    packages = {
<<<<<<< HEAD
        "axum": crate.spec(version = "0.5"),
=======
        "axum": crate.spec(version = "0.5.1"),
        "base64": crate.spec(version = "0.13.0"),
        "bincode": crate.spec(version = "1.3.3"),
>>>>>>> f4a28911
        "clap": crate.spec(version = "3.1"),
        "ctor": crate.spec(version = "0.1"),
        "env_logger": crate.spec(version = "0.8"),
        "serde_json": crate.spec(version = "1.0.79"),
        "log": crate.spec(version = "0.4"),
        "serde": crate.spec(
            features = ["derive"],
            version = "1.0",
        ),
        "sha2": crate.spec(version = "0.10"),
<<<<<<< HEAD
        "tokio": crate.spec(
            features = ["full"],
            version = "1.17",
        ),
=======
        "tokio": crate.spec(features = ["full"], version = "1.17.0"),
        "yew": crate.spec(version = "0.19"),
>>>>>>> f4a28911
    },
    quiet = False,
)

load("@crates_host//:defs.bzl", crate_repositories_host = "crate_repositories")

crate_repositories_host()

crates_repository(
    name = "crates_guest",
    lockfile = "//:Cargo-guest.Bazel.lock",
    packages = {
        "serde": crate.spec(
            default_features = False,
            features = [
                "alloc",
                "derive",
            ],
            version = "1.0",
        ),
    },
    quiet = False,
)

load("@crates_guest//:defs.bzl", crate_repositories_guest = "crate_repositories")

crate_repositories_guest()

crates_repository(
    name = "crates_wasm",
    lockfile = "//:Cargo-wasm.Bazel.lock",
    packages = {
        # NOTE: pinned to exact same version used by @rules_rust//wasm_bindgen/raze:wasm_bindgen
        "wasm-bindgen": crate.spec(version = "=0.2.78"),
        "yew": crate.spec(version = "0.19"),
    },
    quiet = False,
)

load("@crates_wasm//:defs.bzl", crate_repositories_wasm = "crate_repositories")

crate_repositories_wasm()

http_archive(
    name = "oneTBB",
    build_file = "//bazel/third_party:oneTBB.BUILD",
    sha256 = "e5b57537c741400cf6134b428fc1689a649d7d38d9bb9c1b6d64f092ea28178a",
    strip_prefix = "oneTBB-2021.5.0",
    url = "https://github.com/oneapi-src/oneTBB/archive/refs/tags/v2021.5.0.tar.gz",
)

http_archive(
    name = "rules_python",
    sha256 = "a30abdfc7126d497a7698c29c46ea9901c6392d6ed315171a6df5ce433aa4502",
    strip_prefix = "rules_python-0.6.0",
    url = "https://github.com/bazelbuild/rules_python/archive/0.6.0.tar.gz",
)

http_archive(
    name = "rules_conda",
    sha256 = "9793f86162ec5cfb32a1f1f13f5bf776e2c06b243c4f1ee314b9ec870144220d",
    url = "https://github.com/spietras/rules_conda/releases/download/0.1.0/rules_conda-0.1.0.zip",
)

load("@rules_conda//:defs.bzl", "conda_create", "load_conda", "register_toolchain")

load_conda(
    install_mamba = True,
    installer = "miniforge",
    quiet = False,
)

conda_create(
    name = "py3_env",
    environment = "@//:environment.yml",
    quiet = False,
    use_mamba = True,
)

register_toolchain(py3_env = "py3_env")<|MERGE_RESOLUTION|>--- conflicted
+++ resolved
@@ -110,32 +110,24 @@
     name = "crates_host",
     lockfile = "//:Cargo-host.Bazel.lock",
     packages = {
-<<<<<<< HEAD
-        "axum": crate.spec(version = "0.5"),
-=======
         "axum": crate.spec(version = "0.5.1"),
         "base64": crate.spec(version = "0.13.0"),
         "bincode": crate.spec(version = "1.3.3"),
->>>>>>> f4a28911
         "clap": crate.spec(version = "3.1"),
         "ctor": crate.spec(version = "0.1"),
         "env_logger": crate.spec(version = "0.8"),
-        "serde_json": crate.spec(version = "1.0.79"),
         "log": crate.spec(version = "0.4"),
         "serde": crate.spec(
             features = ["derive"],
             version = "1.0",
         ),
+        "serde_json": crate.spec(version = "1.0.79"),
         "sha2": crate.spec(version = "0.10"),
-<<<<<<< HEAD
         "tokio": crate.spec(
             features = ["full"],
             version = "1.17",
         ),
-=======
-        "tokio": crate.spec(features = ["full"], version = "1.17.0"),
         "yew": crate.spec(version = "0.19"),
->>>>>>> f4a28911
     },
     quiet = False,
 )
