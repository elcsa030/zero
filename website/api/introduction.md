---
slug: ./
---

# Introduction

Welcome to the [RISC Zero] documentation!

<<<<<<< HEAD
- **[The RISC Zero zkVM][zkVM]**: A high-performance tool for proving correct
  execution of arbitrary code.

- **[Bonsai]**: A software development stack that allows on-chain and off-chain
  applications to request and receive proofs from our zkVM.

- **[The RISC Zero Proof System][proof-system]**: The cryptographic techniques
  underlying the zkVM.

We also have reference documentation for our Rust code, which can be found at
[https://docs.rs/risc0-zkvm/][risc0-zkvm] for the `risc0-zkvm` crate. For our
other Rust crates, links to their reference docs can be found in [this
list][rust-libraries].

---

## What is RISC Zero?

[RISC Zero] is a [startup] creating the infrastructure & tooling necessary for
=======
RISC Zero is creating the infrastructure & tooling necessary for
>>>>>>> 050ee784
developers around the globe to build software that leverages ZK technology.

ZK technology is staged to re-shape the way we interact digitally. Historically,
the only method for confirming the correct execution of a software application
was through redundant computation. ZK introduces a new option: **verifiable
computation**.

It's now possible to pair a program's output with a self-certifying _receipt_,
allowing a skeptical third party to verify correct execution — and the verifier
doesn't need to repeat the original computation or even see the inputs to the
program!

<<<<<<< HEAD
Verifiable computation is a game changer for the resilience and economics of
operating the computing infrastructure we all rely on. It creates a number of
emergent use cases which we are excited to enable. Key among these use cases
are:

- [zk coprocessors], which enable on-chain applications to reduce gas costs by
  moving the complex part of their application logic off-chain
- blockchain infrastructure, including [our work with Optimism][optimism]

To enable ZK builders to thrive, we're working on two core products: the [zkVM]
and [Bonsai].

## The RISC Zero zkVM

The RISC Zero [zkVM] can prove the correct execution of arbitrary code, allowing
developers to build ZK applications in mature languages like Rust and C++. This
release marked a major breakthrough in enabling ZK software development: the
zkVM made it possible to build a ZK application _without having to build a
circuit_ and _without writing in a custom language_.

By allowing developers to build in Rust and leverage the maturity of the Rust
ecosystem, the zkVM has made it possible for developers to quickly build
meaningful ZK applications, with no background in advanced mathematics or
cryptography.

These applications include:

- **[JSON]**: prove the contents of some entry in a JSON file, while keeping the
  rest of the data private
- **[Where's Waldo][waldo]**: prove that Waldo appears in a JPG file, while
  keeping the rest of the image private
- **[ZK Checkmate][chess]**: prove that you see a mate-in-one, without revealing
  the winning move
- **[ZK Proof of Exploit][zkpoex]**: prove that you _could_ exploit an Ethereum
  account, without revealing the exploit
- **[ECDSA signature verification][ecdsa]**: prove the validity of an ECDSA
  signature

These examples are all made possible by **leveraging a mature software
ecosystem**: over 70% of the [top 1000 Rust crates][crate-validation] work
out-of-the-box in the zkVM. Being able to import Rust crates is a game changer
for the ZK software world: projects that would take months or years to build on
other platforms can be solved trivially on our platform.

In addition to being far easier to build on, we're also delivering on
[performance]. The zkVM has GPU acceleration for CUDA and Metal, and with
[continuations] we've enabled parallel proving of large programs.

Given the ease of development and the performance, the zkVM is the clear choice
for your ZK needs.

## Bonsai

[Bonsai] is a proving service that allows on-chain and off-chain applications to
request and receive [zkVM] proofs.

Bonsai is a general purpose zero-knowledge proving service that allows for any
chain, any protocol, and any application to take advantage of ZK proofs. It is
massively parallel, programmable, and performant.

Bonsai lets you integrate zero-knowledge proofs directly into any smart
contracts without the need for custom circuits. This allows for ZK to be
integrated directly into dApps on any EVM chain, with the potential to support
any other ecosystem.

Our zkVM is the foundation of Bonsai and enables widespread language
compatibility with support for provable Rust code and the potential for
zero-knowledge provable code in any language that compiles to RISC-V like C++,
Rust, Go, and more. With a combination of recursive proofs, a bespoke circuit
compiler, state continuations, and continuous improvements to the proving
algorithm, Bonsai enables anyone to generate highly performant ZK proofs for a
variety of applications.

Read more on Bonsai [here][Bonsai].

## Connect with us

If you want to report a bug or contribute to our code, you can do so on
[GitHub][risc0-repo].

You're welcome to join [our Discord community][discord] to discuss RISC Zero,
ask questions, and see how other people use RISC Zero!

Follow us on [Twitter] and [YouTube], and [sign up for our mailing
list][mailing-list] to get our latest announcements.
=======
**Ready to start building?** <br/>
Check out our [Getting Started] page.
>>>>>>> 050ee784

[Getting Started]: ./getting-started.md
[RISC Zero]: https://risczero.com<|MERGE_RESOLUTION|>--- conflicted
+++ resolved
@@ -6,29 +6,7 @@
 
 Welcome to the [RISC Zero] documentation!
 
-<<<<<<< HEAD
-- **[The RISC Zero zkVM][zkVM]**: A high-performance tool for proving correct
-  execution of arbitrary code.
-
-- **[Bonsai]**: A software development stack that allows on-chain and off-chain
-  applications to request and receive proofs from our zkVM.
-
-- **[The RISC Zero Proof System][proof-system]**: The cryptographic techniques
-  underlying the zkVM.
-
-We also have reference documentation for our Rust code, which can be found at
-[https://docs.rs/risc0-zkvm/][risc0-zkvm] for the `risc0-zkvm` crate. For our
-other Rust crates, links to their reference docs can be found in [this
-list][rust-libraries].
-
----
-
-## What is RISC Zero?
-
-[RISC Zero] is a [startup] creating the infrastructure & tooling necessary for
-=======
 RISC Zero is creating the infrastructure & tooling necessary for
->>>>>>> 050ee784
 developers around the globe to build software that leverages ZK technology.
 
 ZK technology is staged to re-shape the way we interact digitally. Historically,
@@ -41,96 +19,8 @@
 doesn't need to repeat the original computation or even see the inputs to the
 program!
 
-<<<<<<< HEAD
-Verifiable computation is a game changer for the resilience and economics of
-operating the computing infrastructure we all rely on. It creates a number of
-emergent use cases which we are excited to enable. Key among these use cases
-are:
-
-- [zk coprocessors], which enable on-chain applications to reduce gas costs by
-  moving the complex part of their application logic off-chain
-- blockchain infrastructure, including [our work with Optimism][optimism]
-
-To enable ZK builders to thrive, we're working on two core products: the [zkVM]
-and [Bonsai].
-
-## The RISC Zero zkVM
-
-The RISC Zero [zkVM] can prove the correct execution of arbitrary code, allowing
-developers to build ZK applications in mature languages like Rust and C++. This
-release marked a major breakthrough in enabling ZK software development: the
-zkVM made it possible to build a ZK application _without having to build a
-circuit_ and _without writing in a custom language_.
-
-By allowing developers to build in Rust and leverage the maturity of the Rust
-ecosystem, the zkVM has made it possible for developers to quickly build
-meaningful ZK applications, with no background in advanced mathematics or
-cryptography.
-
-These applications include:
-
-- **[JSON]**: prove the contents of some entry in a JSON file, while keeping the
-  rest of the data private
-- **[Where's Waldo][waldo]**: prove that Waldo appears in a JPG file, while
-  keeping the rest of the image private
-- **[ZK Checkmate][chess]**: prove that you see a mate-in-one, without revealing
-  the winning move
-- **[ZK Proof of Exploit][zkpoex]**: prove that you _could_ exploit an Ethereum
-  account, without revealing the exploit
-- **[ECDSA signature verification][ecdsa]**: prove the validity of an ECDSA
-  signature
-
-These examples are all made possible by **leveraging a mature software
-ecosystem**: over 70% of the [top 1000 Rust crates][crate-validation] work
-out-of-the-box in the zkVM. Being able to import Rust crates is a game changer
-for the ZK software world: projects that would take months or years to build on
-other platforms can be solved trivially on our platform.
-
-In addition to being far easier to build on, we're also delivering on
-[performance]. The zkVM has GPU acceleration for CUDA and Metal, and with
-[continuations] we've enabled parallel proving of large programs.
-
-Given the ease of development and the performance, the zkVM is the clear choice
-for your ZK needs.
-
-## Bonsai
-
-[Bonsai] is a proving service that allows on-chain and off-chain applications to
-request and receive [zkVM] proofs.
-
-Bonsai is a general purpose zero-knowledge proving service that allows for any
-chain, any protocol, and any application to take advantage of ZK proofs. It is
-massively parallel, programmable, and performant.
-
-Bonsai lets you integrate zero-knowledge proofs directly into any smart
-contracts without the need for custom circuits. This allows for ZK to be
-integrated directly into dApps on any EVM chain, with the potential to support
-any other ecosystem.
-
-Our zkVM is the foundation of Bonsai and enables widespread language
-compatibility with support for provable Rust code and the potential for
-zero-knowledge provable code in any language that compiles to RISC-V like C++,
-Rust, Go, and more. With a combination of recursive proofs, a bespoke circuit
-compiler, state continuations, and continuous improvements to the proving
-algorithm, Bonsai enables anyone to generate highly performant ZK proofs for a
-variety of applications.
-
-Read more on Bonsai [here][Bonsai].
-
-## Connect with us
-
-If you want to report a bug or contribute to our code, you can do so on
-[GitHub][risc0-repo].
-
-You're welcome to join [our Discord community][discord] to discuss RISC Zero,
-ask questions, and see how other people use RISC Zero!
-
-Follow us on [Twitter] and [YouTube], and [sign up for our mailing
-list][mailing-list] to get our latest announcements.
-=======
 **Ready to start building?** <br/>
 Check out our [Getting Started] page.
->>>>>>> 050ee784
 
 [Getting Started]: ./getting-started.md
 [RISC Zero]: https://risczero.com