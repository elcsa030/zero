--- conflicted
+++ resolved
@@ -17,11 +17,7 @@
 If you don't have an API key, you can [request access].
 While you wait, you can make use of the local proving option on the Bonsai Foundry Template, or you can focus on developing for the [zkVM].
 
-<<<<<<< HEAD
-=======
-[litepaper]: /litepaper
 [request access]: https://bonsai.xyz/apply
->>>>>>> 950e70b5
 [Bonsai SDK]: https://crates.io/crates/bonsai-sdk
 [Bonsai REST API]: https://api.bonsai.xyz/swagger-ui/
 [Bonsai as a zk coprocessor]: https://www.risczero.com/news/a-guide-to-zk-coprocessors-for-scalability
