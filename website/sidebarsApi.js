// @ts-check

/** @type {import('@docusaurus/plugin-content-docs').SidebarsConfig} */
export default {
  api: [
    "introduction",
    {
      type: "category",
<<<<<<< HEAD
=======
      label: "Bonsai",
      link: {
        type: `doc`,
        id: "bonsai/bonsai-overview",
      },
      collapsed: false,
      items: [
        {
          type: "doc",
          label: "Quick Start",
          id: "bonsai/quickstart",
        },
        {
          type: "doc",
          label: "RISC Zero on Ethereum",
          id: "bonsai/bonsai-on-eth",
        },
        {
          type: "doc",
          label: "A Blockchain Dev's Guide to zkVM Development",
          id: "bonsai/blockchain-zkvm-guide",
        },
        {
          type: "doc",
          label: "Ethereum Examples",
          id: "bonsai/eth-examples",
        },
        {
          type: "category",
          label: "REST API",
          link: {
            type: `doc`,
            id: "bonsai/rest-api",
          },
          collapsed: false,
          items: [
            {
              type: "link",
              label: "API Reference Docs",
              href: "https://api.bonsai.xyz/swagger-ui/",
            },
          ],
        },
      ],
    },
    {
      type: "category",
>>>>>>> 92dd1953
      label: "zkVM",
      link: {
        type: `doc`,
        id: "zkvm/zkvm_overview",
      },
      collapsed: false,
      items: [
        {
          type: "doc",
          label: "Quick Start",
          id: "zkvm/quickstart",
        },
        {
          type: "doc",
          label: "Dev Mode",
          id: "zkvm/dev-mode",
        },
        {
          type: "doc",
          label: "Installation",
          id: "zkvm/install",
        },
        {
          type: "doc",
          label: "Rust Resources",
          id: "zkvm/rust-resources",
        },
        {
          type: "doc",
          label: "Guest Code 101",
          id: "zkvm/guest-code-101",
        },
        {
          type: "doc",
          label: "Host Code 101",
          id: "zkvm/host-code-101",
        },
        {
          type: "doc",
          label: "Receipts",
          id: "zkvm/receipts",
        },
        {
          type: "doc",
          label: "Guest Optimization",
          id: "zkvm/optimization",
        },
        {
          type: "doc",
          label: "Cryptography Acceleration",
          id: "zkvm/acceleration",
        },
        {
          type: "doc",
          label: "Profiling",
          id: "zkvm/profiling",
        },
        {
          type: "doc",
          label: "zkVM technical specification",
          id: "zkvm/zkvm-specification",
        },
        {
          type: "doc",
          label: "Performance Benchmarks",
          id: "zkvm/benchmarks",
        },
        {
          type: "category",
          label: "Tutorials",
          link: {
            type: `doc`,
            id: "zkvm/tutorials/overview",
          },
          collapsed: false,
          items: [
            {
              type: "doc",
              label: "Hello World Tutorial",
              id: "zkvm/tutorials/hello-world",
            },
          ],
        },
        {
          type: "doc",
          label: "Examples",
          id: "zkvm/examples",
        },
        {
          type: "link",
          label: "API Reference Docs",
          href: "https://docs.rs/risc0-zkvm/",
        },
        {
          type: "link",
          label: "Source code",
          href: "https://github.com/risc0/risc0",
        },
      ],
    },
    {
      type: "category",
      label: "Bonsai",
      link: {
        type: `doc`,
        id: "bonsai/bonsai-overview",
      },
      collapsed: false,
      items: [
        {
          type: "doc",
          label: "Quick Start",
          id: "bonsai/quickstart",
        },
        {
          type: "doc",
          label: "Bonsai on Ethereum",
          id: "bonsai/bonsai-on-eth",
        },
        {
          type: "doc",
          label: "A Blockchain Dev's Guide to zkVM Development",
          id: "bonsai/blockchain-zkvm-guide",
        },
        {
          type: "doc",
          label: "Ethereum Examples",
          id: "bonsai/eth-examples",
        },
        {
          type: "category",
          label: "REST API",
          link: {
            type: `doc`,
            id: "bonsai/rest-api",
          },
          collapsed: false,
          items: [
            {
              type: "link",
              label: "API Reference Docs",
              href: "https://api.bonsai.xyz/swagger-ui/",
            },
          ],
        },
        {
          type: "category",
          label: "Verifier Contract",
          link: {
            type: `doc`,
            id: "bonsai/verifier-contract/overview",
          },
          collapsed: false,
          items: [
            {
              type: "doc",
              label: "About",
              id: "bonsai/verifier-contract/about",
            },
            {
              type: "doc",
              label: "Interface",
              id: "bonsai/verifier-contract/interface",
            },
            {
              type: "doc",
              label: "Example Usage",
              id: "bonsai/verifier-contract/example",
            },
            {
              type: "doc",
              label: "Versioning",
              id: "bonsai/verifier-contract/versioning",
            },
            {
              type: "doc",
              label: "Gas costs",
              id: "bonsai/verifier-contract/gas-costs",
            },
            {
              type: "doc",
              label: "Contract Addresses",
              id: "bonsai/verifier-contract/addresses",
            },
          ],
        },
      ],
    },
  ],
};<|MERGE_RESOLUTION|>--- conflicted
+++ resolved
@@ -6,8 +6,6 @@
     "introduction",
     {
       type: "category",
-<<<<<<< HEAD
-=======
       label: "Bonsai",
       link: {
         type: `doc`,
@@ -55,7 +53,6 @@
     },
     {
       type: "category",
->>>>>>> 92dd1953
       label: "zkVM",
       link: {
         type: `doc`,
