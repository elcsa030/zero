// Copyright 2023 RISC Zero, Inc.
//
// Licensed under the Apache License, Version 2.0 (the "License");
// you may not use this file except in compliance with the License.
// You may obtain a copy of the License at
//
//     http://www.apache.org/licenses/LICENSE-2.0
//
// Unless required by applicable law or agreed to in writing, software
// distributed under the License is distributed on an "AS IS" BASIS,
// WITHOUT WARRANTIES OR CONDITIONS OF ANY KIND, either express or implied.
// See the License for the specific language governing permissions and
// limitations under the License.

use std::time::{Instant, Duration};

use risc0_benchmark_lib::Sudoku;
<<<<<<< HEAD
use risc0_zkvm::{sha::DIGEST_WORDS, ExecutorEnv, ExecutorImpl, MemoryImage, Receipt, Session};
=======
use risc0_zkvm::{
    sha::{Digest, DIGEST_WORDS},
    ExecutorEnv, ExitCode, MemoryImage, Receipt, Session,
};
>>>>>>> 9034e2d5

use crate::{get_cycles, get_image, Benchmark};

pub struct Job {
    pub spec: u32,
    pub image: MemoryImage,
    pub input: Sudoku,
    pub session: Option<Session>,
}

pub fn new_jobs() -> Vec<<Job as Benchmark>::Spec> {
    vec![1]
}

const METHOD_ID: [u32; DIGEST_WORDS] = risc0_benchmark_methods::SUDOKU_ID;
const METHOD_PATH: &'static str = risc0_benchmark_methods::SUDOKU_PATH;

impl Benchmark for Job {
    const NAME: &'static str = "sudoku";
    type Spec = u32;
    type ComputeOut = Digest;
    type ProofType = Receipt;

    fn job_size(spec: &Self::Spec) -> u32 {
        *spec
    }

    fn output_size_bytes(_output: &Self::ComputeOut, proof: &Self::ProofType) -> u32 {
        proof.journal.bytes.len() as u32
    }

    fn proof_size_bytes(proof: &Self::ProofType) -> u32 {
        (proof
            .inner
            .composite()
            .unwrap()
            .segments
            .iter()
            .fold(0, |acc, segment| acc + segment.get_seal_bytes().len())) as u32
    }

    fn new(spec: Self::Spec) -> Self {
        let image = get_image(METHOD_PATH);
        let input = Sudoku([
            [5, 3, 4, 6, 7, 8, 9, 1, 2],
            [6, 7, 2, 1, 9, 5, 3, 4, 8],
            [1, 9, 8, 3, 4, 2, 5, 6, 7],
            [8, 5, 9, 7, 6, 1, 4, 2, 3],
            [4, 2, 6, 8, 5, 3, 7, 9, 1],
            [7, 1, 3, 9, 2, 4, 8, 5, 6],
            [9, 6, 1, 5, 3, 7, 2, 8, 4],
            [2, 8, 7, 4, 1, 9, 6, 3, 5],
            [3, 4, 5, 2, 8, 6, 1, 7, 9],
        ]);
        let session = None;

        Job {
            spec,
            input,
            image,
            session,
        }
    }

    fn spec(&self) -> &Self::Spec {
        &self.spec
    }

    fn exec_compute(&mut self) -> (u32, u32, Duration) {
        let env = ExecutorEnv::builder()
            .write(&self.input)
            .unwrap()
            .build()
            .unwrap();
        let mut exec = ExecutorImpl::new(env, self.image.clone()).unwrap();
        let start = Instant::now();
        let session = exec.run().unwrap();
        let elapsed = start.elapsed();
        let segments = session.resolve().unwrap();
        let (exec_cycles, prove_cycles) = get_cycles(segments);
        self.session = Some(session);
        (prove_cycles as u32, exec_cycles as u32, elapsed)
    }

    fn guest_compute(&mut self) -> (Self::ComputeOut, Self::ProofType) {
<<<<<<< HEAD
        let receipt = self.session.as_ref().unwrap().prove().expect("receipt");
        let result = risc0_zkvm::sha::Digest::try_from(receipt.journal.clone())
            .unwrap()
            .try_into()
            .unwrap();
=======
        let receipt = self.session.prove().expect("receipt");
        let result = receipt.journal.decode().unwrap();
>>>>>>> 9034e2d5
        (result, receipt)
    }

    fn verify_proof(&self, _output: &Self::ComputeOut, proof: &Self::ProofType) -> bool {
        let result = proof.verify(METHOD_ID);
        match result {
            Ok(_) => true,
            Err(err) => {
                println!("{}", err);
                false
            }
        }
    }
}<|MERGE_RESOLUTION|>--- conflicted
+++ resolved
@@ -15,14 +15,7 @@
 use std::time::{Instant, Duration};
 
 use risc0_benchmark_lib::Sudoku;
-<<<<<<< HEAD
 use risc0_zkvm::{sha::DIGEST_WORDS, ExecutorEnv, ExecutorImpl, MemoryImage, Receipt, Session};
-=======
-use risc0_zkvm::{
-    sha::{Digest, DIGEST_WORDS},
-    ExecutorEnv, ExitCode, MemoryImage, Receipt, Session,
-};
->>>>>>> 9034e2d5
 
 use crate::{get_cycles, get_image, Benchmark};
 
@@ -108,16 +101,8 @@
     }
 
     fn guest_compute(&mut self) -> (Self::ComputeOut, Self::ProofType) {
-<<<<<<< HEAD
         let receipt = self.session.as_ref().unwrap().prove().expect("receipt");
-        let result = risc0_zkvm::sha::Digest::try_from(receipt.journal.clone())
-            .unwrap()
-            .try_into()
-            .unwrap();
-=======
-        let receipt = self.session.prove().expect("receipt");
         let result = receipt.journal.decode().unwrap();
->>>>>>> 9034e2d5
         (result, receipt)
     }
 
