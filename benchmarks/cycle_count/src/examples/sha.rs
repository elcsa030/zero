// Copyright 2023 RISC Zero, Inc.
//
// Licensed under the Apache License, Version 2.0 (the "License");
// you may not use this file except in compliance with the License.
// You may obtain a copy of the License at
//
//     http://www.apache.org/licenses/LICENSE-2.0
//
// Unless required by applicable law or agreed to in writing, software
// distributed under the License is distributed on an "AS IS" BASIS,
// WITHOUT WARRANTIES OR CONDITIONS OF ANY KIND, either express or implied.
// See the License for the specific language governing permissions and
// limitations under the License.

<<<<<<< HEAD
use risc0_zkvm::{ExecutorEnv, MemoryImage};
=======
use risc0_zkvm::{serde::to_vec, ExecutorEnv};
>>>>>>> b1752002

use crate::{exec_compute, CycleCounter};

pub struct Job<'a> {
    pub env: ExecutorEnv<'a>,
}

const METHOD_ELF: &'static [u8] = sha_methods::HASH_ELF;

impl CycleCounter for Job<'_> {
    const NAME: &'static str = "sha";

    fn new() -> Self {
<<<<<<< HEAD
        let image = get_image(METHOD_PATH);
        let env = ExecutorEnv::builder().write(&"").unwrap().build().unwrap();
=======
        let env = ExecutorEnv::builder()
            .add_input(&to_vec("").unwrap())
            .build()
            .unwrap();
>>>>>>> b1752002

        Job { env }
    }

    fn exec_compute(&mut self) -> u32 {
        exec_compute(METHOD_ELF, self.env.clone())
    }
}<|MERGE_RESOLUTION|>--- conflicted
+++ resolved
@@ -12,11 +12,7 @@
 // See the License for the specific language governing permissions and
 // limitations under the License.
 
-<<<<<<< HEAD
-use risc0_zkvm::{ExecutorEnv, MemoryImage};
-=======
-use risc0_zkvm::{serde::to_vec, ExecutorEnv};
->>>>>>> b1752002
+use risc0_zkvm::ExecutorEnv;
 
 use crate::{exec_compute, CycleCounter};
 
@@ -30,15 +26,8 @@
     const NAME: &'static str = "sha";
 
     fn new() -> Self {
-<<<<<<< HEAD
         let image = get_image(METHOD_PATH);
         let env = ExecutorEnv::builder().write(&"").unwrap().build().unwrap();
-=======
-        let env = ExecutorEnv::builder()
-            .add_input(&to_vec("").unwrap())
-            .build()
-            .unwrap();
->>>>>>> b1752002
 
         Job { env }
     }
