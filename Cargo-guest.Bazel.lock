--- conflicted
+++ resolved
@@ -1,9 +1,5 @@
 {
-<<<<<<< HEAD
-  "checksum": "4fa5a7bd7b4fb68ecfd84191741b9721df2d64737f858b817edaa29d4cfaf69d",
-=======
-  "checksum": "90e2373671c2545cc611eaafe915097d67db9e0efea1c6db132118bbb54707b8",
->>>>>>> 10316fe6
+  "checksum": "88104694b0e2110637f12873f1e6f94c1e5d620796a1cc41bbd57e23bc3517fd",
   "crates": {
     "anyhow 1.0.57": {
       "name": "anyhow",
@@ -925,7 +921,6 @@
       },
       "license": "MIT OR Apache-2.0"
     },
-<<<<<<< HEAD
     "sha2 0.10.2": {
       "name": "sha2",
       "version": "0.10.2",
@@ -982,8 +977,6 @@
       },
       "license": "MIT OR Apache-2.0"
     },
-=======
->>>>>>> 10316fe6
     "syn 1.0.94": {
       "name": "syn",
       "version": "1.0.94",
@@ -1056,7 +1049,6 @@
         },
         "edition": "2018",
         "version": "1.0.94"
-<<<<<<< HEAD
       },
       "build_script_attrs": {
         "data_glob": [
@@ -1116,8 +1108,6 @@
         },
         "edition": "2018",
         "version": "1.15.0"
-=======
->>>>>>> 10316fe6
       },
       "build_script_attrs": {
         "data_glob": [
