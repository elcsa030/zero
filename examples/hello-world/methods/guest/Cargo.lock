--- conflicted
+++ resolved
@@ -265,7 +265,6 @@
  "risc0-core",
  "risc0-zkp",
  "risc0-zkvm-platform",
- "semver",
  "serde",
  "tracing",
 ]
@@ -273,20 +272,11 @@
 [[package]]
 name = "risc0-zkvm-platform"
 version = "0.18.0"
-<<<<<<< HEAD
-
-[[package]]
-name = "semver"
-version = "1.0.18"
-source = "registry+https://github.com/rust-lang/crates.io-index"
-checksum = "b0293b4b29daaf487284529cc2f5675b8e57c61f70167ba415a463651fd6a918"
-=======
 dependencies = [
  "bytemuck",
  "getrandom",
  "libm",
 ]
->>>>>>> 979c8eac
 
 [[package]]
 name = "serde"
